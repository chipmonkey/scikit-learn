# Authors:
#
#          Giorgio Patrini
#
# License: BSD 3 clause
from __future__ import division

import warnings
import re
import itertools

import numpy as np
import numpy.linalg as la
from scipy import sparse, stats
from distutils.version import LooseVersion
import pytest

from sklearn.utils import gen_batches

from sklearn.utils.testing import assert_raise_message
from sklearn.utils.testing import assert_almost_equal
from sklearn.utils.testing import clean_warning_registry
from sklearn.utils.testing import assert_array_almost_equal
from sklearn.utils.testing import assert_array_equal
from sklearn.utils.testing import assert_array_less
from sklearn.utils.testing import assert_equal
from sklearn.utils.testing import assert_greater_equal
from sklearn.utils.testing import assert_less_equal
from sklearn.utils.testing import assert_raises
from sklearn.utils.testing import assert_raises_regex
from sklearn.utils.testing import assert_true
from sklearn.utils.testing import assert_false
from sklearn.utils.testing import assert_warns_message
from sklearn.utils.testing import assert_no_warnings
from sklearn.utils.testing import assert_allclose
from sklearn.utils.testing import assert_allclose_dense_sparse
from sklearn.utils.testing import skip_if_32bit

from sklearn.utils.sparsefuncs import mean_variance_axis
from sklearn.preprocessing.data import _handle_zeros_in_scale
from sklearn.preprocessing.data import Binarizer
from sklearn.preprocessing.data import KernelCenterer
from sklearn.preprocessing.data import Normalizer
from sklearn.preprocessing.data import normalize
from sklearn.preprocessing.data import StandardScaler
from sklearn.preprocessing.data import scale
from sklearn.preprocessing.data import MinMaxScaler
from sklearn.preprocessing.data import minmax_scale
from sklearn.preprocessing.data import QuantileTransformer
from sklearn.preprocessing.data import quantile_transform
from sklearn.preprocessing.data import MaxAbsScaler
from sklearn.preprocessing.data import maxabs_scale
from sklearn.preprocessing.data import RobustScaler
from sklearn.preprocessing.data import robust_scale
from sklearn.preprocessing.data import add_dummy_feature
from sklearn.preprocessing.data import PolynomialFeatures
from sklearn.preprocessing.data import PowerTransformer
from sklearn.preprocessing.data import power_transform
from sklearn.exceptions import DataConversionWarning, NotFittedError

from sklearn.base import clone
from sklearn.pipeline import Pipeline
from sklearn.model_selection import cross_val_predict
from sklearn.svm import SVR

from sklearn import datasets

iris = datasets.load_iris()

# Make some data to be used many times
rng = np.random.RandomState(0)
n_features = 30
n_samples = 1000
offsets = rng.uniform(-1, 1, size=n_features)
scales = rng.uniform(1, 10, size=n_features)
X_2d = rng.randn(n_samples, n_features) * scales + offsets
X_1row = X_2d[0, :].reshape(1, n_features)
X_1col = X_2d[:, 0].reshape(n_samples, 1)
X_list_1row = X_1row.tolist()
X_list_1col = X_1col.tolist()


def toarray(a):
    if hasattr(a, "toarray"):
        a = a.toarray()
    return a


def _check_dim_1axis(a):
    if isinstance(a, list):
        return np.array(a).shape[0]
    return a.shape[0]


def assert_correct_incr(i, batch_start, batch_stop, n, chunk_size,
                        n_samples_seen):
    if batch_stop != n:
        assert_equal((i + 1) * chunk_size, n_samples_seen)
    else:
        assert_equal(i * chunk_size + (batch_stop - batch_start),
                     n_samples_seen)


def test_polynomial_features():
    # Test Polynomial Features
    X1 = np.arange(6)[:, np.newaxis]
    P1 = np.hstack([np.ones_like(X1),
                    X1, X1 ** 2, X1 ** 3])
    deg1 = 3

    X2 = np.arange(6).reshape((3, 2))
    x1 = X2[:, :1]
    x2 = X2[:, 1:]
    P2 = np.hstack([x1 ** 0 * x2 ** 0,
                    x1 ** 1 * x2 ** 0,
                    x1 ** 0 * x2 ** 1,
                    x1 ** 2 * x2 ** 0,
                    x1 ** 1 * x2 ** 1,
                    x1 ** 0 * x2 ** 2])
    deg2 = 2

    for (deg, X, P) in [(deg1, X1, P1), (deg2, X2, P2)]:
        P_test = PolynomialFeatures(deg, include_bias=True).fit_transform(X)
        assert_array_almost_equal(P_test, P)

        P_test = PolynomialFeatures(deg, include_bias=False).fit_transform(X)
        assert_array_almost_equal(P_test, P[:, 1:])

    interact = PolynomialFeatures(2, interaction_only=True, include_bias=True)
    X_poly = interact.fit_transform(X)
    assert_array_almost_equal(X_poly, P2[:, [0, 1, 2, 4]])

    assert_equal(interact.powers_.shape, (interact.n_output_features_,
                 interact.n_input_features_))


def test_polynomial_feature_names():
    X = np.arange(30).reshape(10, 3)
    poly = PolynomialFeatures(degree=2, include_bias=True).fit(X)
    feature_names = poly.get_feature_names()
    assert_array_equal(['1', 'x0', 'x1', 'x2', 'x0^2', 'x0 x1',
                        'x0 x2', 'x1^2', 'x1 x2', 'x2^2'],
                       feature_names)

    poly = PolynomialFeatures(degree=3, include_bias=False).fit(X)
    feature_names = poly.get_feature_names(["a", "b", "c"])
    assert_array_equal(['a', 'b', 'c', 'a^2', 'a b', 'a c', 'b^2',
                        'b c', 'c^2', 'a^3', 'a^2 b', 'a^2 c',
                        'a b^2', 'a b c', 'a c^2', 'b^3', 'b^2 c',
                        'b c^2', 'c^3'], feature_names)
    # test some unicode
    poly = PolynomialFeatures(degree=1, include_bias=True).fit(X)
    feature_names = poly.get_feature_names(
        [u"\u0001F40D", u"\u262E", u"\u05D0"])
    assert_array_equal([u"1", u"\u0001F40D", u"\u262E", u"\u05D0"],
                       feature_names)


@pytest.mark.parametrize(['deg', 'include_bias', 'interaction_only', 'dtype'],
                         [(1, True, False, int),
                          (2, True, False, int),
                          (2, True, False, np.float32),
                          (2, True, False, np.float64),
                          (3, False, False, np.float64),
                          (3, False, True, np.float64)])
def test_polynomial_features_sparse_X(deg, include_bias, interaction_only,
                                      dtype):
    rng = np.random.RandomState(0)
    X = rng.randint(0, 2, (100, 2))
    X_sparse = sparse.csr_matrix(X)

    est = PolynomialFeatures(deg, include_bias=include_bias)
    Xt_sparse = est.fit_transform(X_sparse.astype(dtype))
    Xt_dense = est.fit_transform(X.astype(dtype))

    assert isinstance(Xt_sparse, sparse.csc_matrix)
    assert Xt_sparse.dtype == Xt_dense.dtype
    assert_array_almost_equal(Xt_sparse.A, Xt_dense)


def test_standard_scaler_1d():
    # Test scaling of dataset along single axis
    for X in [X_1row, X_1col, X_list_1row, X_list_1row]:

        scaler = StandardScaler()
        X_scaled = scaler.fit(X).transform(X, copy=True)

        if isinstance(X, list):
            X = np.array(X)  # cast only after scaling done

        if _check_dim_1axis(X) == 1:
            assert_almost_equal(scaler.mean_, X.ravel())
            assert_almost_equal(scaler.scale_, np.ones(n_features))
            assert_array_almost_equal(X_scaled.mean(axis=0),
                                      np.zeros_like(n_features))
            assert_array_almost_equal(X_scaled.std(axis=0),
                                      np.zeros_like(n_features))
        else:
            assert_almost_equal(scaler.mean_, X.mean())
            assert_almost_equal(scaler.scale_, X.std())
            assert_array_almost_equal(X_scaled.mean(axis=0),
                                      np.zeros_like(n_features))
            assert_array_almost_equal(X_scaled.mean(axis=0), .0)
            assert_array_almost_equal(X_scaled.std(axis=0), 1.)
        assert_equal(scaler.n_samples_seen_, X.shape[0])

        # check inverse transform
        X_scaled_back = scaler.inverse_transform(X_scaled)
        assert_array_almost_equal(X_scaled_back, X)

    # Constant feature
    X = np.ones(5).reshape(5, 1)
    scaler = StandardScaler()
    X_scaled = scaler.fit(X).transform(X, copy=True)
    assert_almost_equal(scaler.mean_, 1.)
    assert_almost_equal(scaler.scale_, 1.)
    assert_array_almost_equal(X_scaled.mean(axis=0), .0)
    assert_array_almost_equal(X_scaled.std(axis=0), .0)
    assert_equal(scaler.n_samples_seen_, X.shape[0])


def test_scale_1d():
    # 1-d inputs
    X_list = [1., 3., 5., 0.]
    X_arr = np.array(X_list)

    for X in [X_list, X_arr]:
        X_scaled = scale(X)
        assert_array_almost_equal(X_scaled.mean(), 0.0)
        assert_array_almost_equal(X_scaled.std(), 1.0)
        assert_array_equal(scale(X, with_mean=False, with_std=False), X)


@skip_if_32bit
def test_standard_scaler_numerical_stability():
    # Test numerical stability of scaling
    # np.log(1e-5) is taken because of its floating point representation
    # was empirically found to cause numerical problems with np.mean & np.std.

    x = np.zeros(8, dtype=np.float64) + np.log(1e-5, dtype=np.float64)
    if LooseVersion(np.__version__) >= LooseVersion('1.9'):
        # This does not raise a warning as the number of samples is too low
        # to trigger the problem in recent numpy
        x_scaled = assert_no_warnings(scale, x)
        assert_array_almost_equal(scale(x), np.zeros(8))
    else:
        w = "standard deviation of the data is probably very close to 0"
        x_scaled = assert_warns_message(UserWarning, w, scale, x)
        assert_array_almost_equal(x_scaled, np.zeros(8))

    # with 2 more samples, the std computation run into numerical issues:
    x = np.zeros(10, dtype=np.float64) + np.log(1e-5, dtype=np.float64)
    w = "standard deviation of the data is probably very close to 0"
    x_scaled = assert_warns_message(UserWarning, w, scale, x)
    assert_array_almost_equal(x_scaled, np.zeros(10))

    x = np.ones(10, dtype=np.float64) * 1e-100
    x_small_scaled = assert_no_warnings(scale, x)
    assert_array_almost_equal(x_small_scaled, np.zeros(10))

    # Large values can cause (often recoverable) numerical stability issues:
    x_big = np.ones(10, dtype=np.float64) * 1e100
    w = "Dataset may contain too large values"
    x_big_scaled = assert_warns_message(UserWarning, w, scale, x_big)
    assert_array_almost_equal(x_big_scaled, np.zeros(10))
    assert_array_almost_equal(x_big_scaled, x_small_scaled)

    x_big_centered = assert_warns_message(UserWarning, w, scale, x_big,
                                          with_std=False)
    assert_array_almost_equal(x_big_centered, np.zeros(10))
    assert_array_almost_equal(x_big_centered, x_small_scaled)


def test_scaler_2d_arrays():
    # Test scaling of 2d array along first axis
    rng = np.random.RandomState(0)
    n_features = 5
    n_samples = 4
    X = rng.randn(n_samples, n_features)
    X[:, 0] = 0.0  # first feature is always of zero

    scaler = StandardScaler()
    X_scaled = scaler.fit(X).transform(X, copy=True)
    assert_false(np.any(np.isnan(X_scaled)))
    assert_equal(scaler.n_samples_seen_, n_samples)

    assert_array_almost_equal(X_scaled.mean(axis=0), n_features * [0.0])
    assert_array_almost_equal(X_scaled.std(axis=0), [0., 1., 1., 1., 1.])
    # Check that X has been copied
    assert_true(X_scaled is not X)

    # check inverse transform
    X_scaled_back = scaler.inverse_transform(X_scaled)
    assert_true(X_scaled_back is not X)
    assert_true(X_scaled_back is not X_scaled)
    assert_array_almost_equal(X_scaled_back, X)

    X_scaled = scale(X, axis=1, with_std=False)
    assert_false(np.any(np.isnan(X_scaled)))
    assert_array_almost_equal(X_scaled.mean(axis=1), n_samples * [0.0])
    X_scaled = scale(X, axis=1, with_std=True)
    assert_false(np.any(np.isnan(X_scaled)))
    assert_array_almost_equal(X_scaled.mean(axis=1), n_samples * [0.0])
    assert_array_almost_equal(X_scaled.std(axis=1), n_samples * [1.0])
    # Check that the data hasn't been modified
    assert_true(X_scaled is not X)

    X_scaled = scaler.fit(X).transform(X, copy=False)
    assert_false(np.any(np.isnan(X_scaled)))
    assert_array_almost_equal(X_scaled.mean(axis=0), n_features * [0.0])
    assert_array_almost_equal(X_scaled.std(axis=0), [0., 1., 1., 1., 1.])
    # Check that X has not been copied
    assert_true(X_scaled is X)

    X = rng.randn(4, 5)
    X[:, 0] = 1.0  # first feature is a constant, non zero feature
    scaler = StandardScaler()
    X_scaled = scaler.fit(X).transform(X, copy=True)
    assert_false(np.any(np.isnan(X_scaled)))
    assert_array_almost_equal(X_scaled.mean(axis=0), n_features * [0.0])
    assert_array_almost_equal(X_scaled.std(axis=0), [0., 1., 1., 1., 1.])
    # Check that X has not been copied
    assert_true(X_scaled is not X)


def test_handle_zeros_in_scale():
    s1 = np.array([0, 1, 2, 3])
    s2 = _handle_zeros_in_scale(s1, copy=True)

    assert_false(s1[0] == s2[0])
    assert_array_equal(s1, np.array([0, 1, 2, 3]))
    assert_array_equal(s2, np.array([1, 1, 2, 3]))


def test_minmax_scaler_partial_fit():
    # Test if partial_fit run over many batches of size 1 and 50
    # gives the same results as fit
    X = X_2d
    n = X.shape[0]

    for chunk_size in [1, 2, 50, n, n + 42]:
        # Test mean at the end of the process
        scaler_batch = MinMaxScaler().fit(X)

        scaler_incr = MinMaxScaler()
        for batch in gen_batches(n_samples, chunk_size):
            scaler_incr = scaler_incr.partial_fit(X[batch])

        assert_array_almost_equal(scaler_batch.data_min_,
                                  scaler_incr.data_min_)
        assert_array_almost_equal(scaler_batch.data_max_,
                                  scaler_incr.data_max_)
        assert_equal(scaler_batch.n_samples_seen_, scaler_incr.n_samples_seen_)
        assert_array_almost_equal(scaler_batch.data_range_,
                                  scaler_incr.data_range_)
        assert_array_almost_equal(scaler_batch.scale_, scaler_incr.scale_)
        assert_array_almost_equal(scaler_batch.min_, scaler_incr.min_)

        # Test std after 1 step
        batch0 = slice(0, chunk_size)
        scaler_batch = MinMaxScaler().fit(X[batch0])
        scaler_incr = MinMaxScaler().partial_fit(X[batch0])

        assert_array_almost_equal(scaler_batch.data_min_,
                                  scaler_incr.data_min_)
        assert_array_almost_equal(scaler_batch.data_max_,
                                  scaler_incr.data_max_)
        assert_equal(scaler_batch.n_samples_seen_, scaler_incr.n_samples_seen_)
        assert_array_almost_equal(scaler_batch.data_range_,
                                  scaler_incr.data_range_)
        assert_array_almost_equal(scaler_batch.scale_, scaler_incr.scale_)
        assert_array_almost_equal(scaler_batch.min_, scaler_incr.min_)

        # Test std until the end of partial fits, and
        scaler_batch = MinMaxScaler().fit(X)
        scaler_incr = MinMaxScaler()  # Clean estimator
        for i, batch in enumerate(gen_batches(n_samples, chunk_size)):
            scaler_incr = scaler_incr.partial_fit(X[batch])
            assert_correct_incr(i, batch_start=batch.start,
                                batch_stop=batch.stop, n=n,
                                chunk_size=chunk_size,
                                n_samples_seen=scaler_incr.n_samples_seen_)


def test_standard_scaler_partial_fit():
    # Test if partial_fit run over many batches of size 1 and 50
    # gives the same results as fit
    X = X_2d
    n = X.shape[0]

    for chunk_size in [1, 2, 50, n, n + 42]:
        # Test mean at the end of the process
        scaler_batch = StandardScaler(with_std=False).fit(X)

        scaler_incr = StandardScaler(with_std=False)
        for batch in gen_batches(n_samples, chunk_size):
            scaler_incr = scaler_incr.partial_fit(X[batch])

        assert_array_almost_equal(scaler_batch.mean_, scaler_incr.mean_)
        assert_equal(scaler_batch.var_, scaler_incr.var_)  # Nones
        assert_equal(scaler_batch.n_samples_seen_, scaler_incr.n_samples_seen_)

        # Test std after 1 step
        batch0 = slice(0, chunk_size)
        scaler_incr = StandardScaler().partial_fit(X[batch0])
        if chunk_size == 1:
            assert_array_almost_equal(np.zeros(n_features, dtype=np.float64),
                                      scaler_incr.var_)
            assert_array_almost_equal(np.ones(n_features, dtype=np.float64),
                                      scaler_incr.scale_)
        else:
            assert_array_almost_equal(np.var(X[batch0], axis=0),
                                      scaler_incr.var_)
            assert_array_almost_equal(np.std(X[batch0], axis=0),
                                      scaler_incr.scale_)  # no constants

        # Test std until the end of partial fits, and
        scaler_batch = StandardScaler().fit(X)
        scaler_incr = StandardScaler()  # Clean estimator
        for i, batch in enumerate(gen_batches(n_samples, chunk_size)):
            scaler_incr = scaler_incr.partial_fit(X[batch])
            assert_correct_incr(i, batch_start=batch.start,
                                batch_stop=batch.stop, n=n,
                                chunk_size=chunk_size,
                                n_samples_seen=scaler_incr.n_samples_seen_)

        assert_array_almost_equal(scaler_batch.var_, scaler_incr.var_)
        assert_equal(scaler_batch.n_samples_seen_, scaler_incr.n_samples_seen_)


def test_standard_scaler_partial_fit_numerical_stability():
    # Test if the incremental computation introduces significative errors
    # for large datasets with values of large magniture
    rng = np.random.RandomState(0)
    n_features = 2
    n_samples = 100
    offsets = rng.uniform(-1e15, 1e15, size=n_features)
    scales = rng.uniform(1e3, 1e6, size=n_features)
    X = rng.randn(n_samples, n_features) * scales + offsets

    scaler_batch = StandardScaler().fit(X)
    scaler_incr = StandardScaler()
    for chunk in X:
        scaler_incr = scaler_incr.partial_fit(chunk.reshape(1, n_features))

    # Regardless of abs values, they must not be more diff 6 significant digits
    tol = 10 ** (-6)
    assert_allclose(scaler_incr.mean_, scaler_batch.mean_, rtol=tol)
    assert_allclose(scaler_incr.var_, scaler_batch.var_, rtol=tol)
    assert_allclose(scaler_incr.scale_, scaler_batch.scale_, rtol=tol)
    # NOTE Be aware that for much larger offsets std is very unstable (last
    # assert) while mean is OK.

    # Sparse input
    size = (100, 3)
    scale = 1e20
    X = rng.randint(0, 2, size).astype(np.float64) * scale
    X_csr = sparse.csr_matrix(X)
    X_csc = sparse.csc_matrix(X)

    for X in [X_csr, X_csc]:
        # with_mean=False is required with sparse input
        scaler = StandardScaler(with_mean=False).fit(X)
        scaler_incr = StandardScaler(with_mean=False)

        for chunk in X:
            # chunk = sparse.csr_matrix(data_chunks)
            scaler_incr = scaler_incr.partial_fit(chunk)

        # Regardless of magnitude, they must not differ more than of 6 digits
        tol = 10 ** (-6)
        assert_true(scaler.mean_ is not None)
        assert_allclose(scaler_incr.var_, scaler.var_, rtol=tol)
        assert_allclose(scaler_incr.scale_, scaler.scale_, rtol=tol)


def test_partial_fit_sparse_input():
    # Check that sparsity is not destroyed
    X = np.array([[1.], [0.], [0.], [5.]])
    X_csr = sparse.csr_matrix(X)
    X_csc = sparse.csc_matrix(X)

    null_transform = StandardScaler(with_mean=False, with_std=False, copy=True)
    for X in [X_csr, X_csc]:

        X_null = null_transform.partial_fit(X).transform(X)
        assert_array_equal(X_null.data, X.data)
        X_orig = null_transform.inverse_transform(X_null)
        assert_array_equal(X_orig.data, X_null.data)
        assert_array_equal(X_orig.data, X.data)


def test_standard_scaler_trasform_with_partial_fit():
    # Check some postconditions after applying partial_fit and transform
    X = X_2d[:100, :]

    scaler_incr = StandardScaler()
    for i, batch in enumerate(gen_batches(X.shape[0], 1)):

        X_sofar = X[:(i + 1), :]
        chunks_copy = X_sofar.copy()
        scaled_batch = StandardScaler().fit_transform(X_sofar)

        scaler_incr = scaler_incr.partial_fit(X[batch])
        scaled_incr = scaler_incr.transform(X_sofar)

        assert_array_almost_equal(scaled_batch, scaled_incr)
        assert_array_almost_equal(X_sofar, chunks_copy)  # No change
        right_input = scaler_incr.inverse_transform(scaled_incr)
        assert_array_almost_equal(X_sofar, right_input)

        zero = np.zeros(X.shape[1])
        epsilon = np.nextafter(0, 1)
        assert_array_less(zero, scaler_incr.var_ + epsilon)  # as less or equal
        assert_array_less(zero, scaler_incr.scale_ + epsilon)
        # (i+1) because the Scaler has been already fitted
        assert_equal((i + 1), scaler_incr.n_samples_seen_)


def test_min_max_scaler_iris():
    X = iris.data
    scaler = MinMaxScaler()
    # default params
    X_trans = scaler.fit_transform(X)
    assert_array_almost_equal(X_trans.min(axis=0), 0)
    assert_array_almost_equal(X_trans.max(axis=0), 1)
    X_trans_inv = scaler.inverse_transform(X_trans)
    assert_array_almost_equal(X, X_trans_inv)

    # not default params: min=1, max=2
    scaler = MinMaxScaler(feature_range=(1, 2))
    X_trans = scaler.fit_transform(X)
    assert_array_almost_equal(X_trans.min(axis=0), 1)
    assert_array_almost_equal(X_trans.max(axis=0), 2)
    X_trans_inv = scaler.inverse_transform(X_trans)
    assert_array_almost_equal(X, X_trans_inv)

    # min=-.5, max=.6
    scaler = MinMaxScaler(feature_range=(-.5, .6))
    X_trans = scaler.fit_transform(X)
    assert_array_almost_equal(X_trans.min(axis=0), -.5)
    assert_array_almost_equal(X_trans.max(axis=0), .6)
    X_trans_inv = scaler.inverse_transform(X_trans)
    assert_array_almost_equal(X, X_trans_inv)

    # raises on invalid range
    scaler = MinMaxScaler(feature_range=(2, 1))
    assert_raises(ValueError, scaler.fit, X)


def test_min_max_scaler_zero_variance_features():
    # Check min max scaler on toy data with zero variance features
    X = [[0., 1., +0.5],
         [0., 1., -0.1],
         [0., 1., +1.1]]

    X_new = [[+0., 2., 0.5],
             [-1., 1., 0.0],
             [+0., 1., 1.5]]

    # default params
    scaler = MinMaxScaler()
    X_trans = scaler.fit_transform(X)
    X_expected_0_1 = [[0., 0., 0.5],
                      [0., 0., 0.0],
                      [0., 0., 1.0]]
    assert_array_almost_equal(X_trans, X_expected_0_1)
    X_trans_inv = scaler.inverse_transform(X_trans)
    assert_array_almost_equal(X, X_trans_inv)

    X_trans_new = scaler.transform(X_new)
    X_expected_0_1_new = [[+0., 1., 0.500],
                          [-1., 0., 0.083],
                          [+0., 0., 1.333]]
    assert_array_almost_equal(X_trans_new, X_expected_0_1_new, decimal=2)

    # not default params
    scaler = MinMaxScaler(feature_range=(1, 2))
    X_trans = scaler.fit_transform(X)
    X_expected_1_2 = [[1., 1., 1.5],
                      [1., 1., 1.0],
                      [1., 1., 2.0]]
    assert_array_almost_equal(X_trans, X_expected_1_2)

    # function interface
    X_trans = minmax_scale(X)
    assert_array_almost_equal(X_trans, X_expected_0_1)
    X_trans = minmax_scale(X, feature_range=(1, 2))
    assert_array_almost_equal(X_trans, X_expected_1_2)


def test_minmax_scale_axis1():
    X = iris.data
    X_trans = minmax_scale(X, axis=1)
    assert_array_almost_equal(np.min(X_trans, axis=1), 0)
    assert_array_almost_equal(np.max(X_trans, axis=1), 1)


def test_min_max_scaler_1d():
    # Test scaling of dataset along single axis
    for X in [X_1row, X_1col, X_list_1row, X_list_1row]:

        scaler = MinMaxScaler(copy=True)
        X_scaled = scaler.fit(X).transform(X)

        if isinstance(X, list):
            X = np.array(X)  # cast only after scaling done

        if _check_dim_1axis(X) == 1:
            assert_array_almost_equal(X_scaled.min(axis=0),
                                      np.zeros(n_features))
            assert_array_almost_equal(X_scaled.max(axis=0),
                                      np.zeros(n_features))
        else:
            assert_array_almost_equal(X_scaled.min(axis=0), .0)
            assert_array_almost_equal(X_scaled.max(axis=0), 1.)
        assert_equal(scaler.n_samples_seen_, X.shape[0])

        # check inverse transform
        X_scaled_back = scaler.inverse_transform(X_scaled)
        assert_array_almost_equal(X_scaled_back, X)

    # Constant feature
    X = np.ones(5).reshape(5, 1)
    scaler = MinMaxScaler()
    X_scaled = scaler.fit(X).transform(X)
    assert_greater_equal(X_scaled.min(), 0.)
    assert_less_equal(X_scaled.max(), 1.)
    assert_equal(scaler.n_samples_seen_, X.shape[0])

    # Function interface
    X_1d = X_1row.ravel()
    min_ = X_1d.min()
    max_ = X_1d.max()
    assert_array_almost_equal((X_1d - min_) / (max_ - min_),
                              minmax_scale(X_1d, copy=True))


def test_scaler_without_centering():
    rng = np.random.RandomState(42)
    X = rng.randn(4, 5)
    X[:, 0] = 0.0  # first feature is always of zero
    X_csr = sparse.csr_matrix(X)
    X_csc = sparse.csc_matrix(X)

    assert_raises(ValueError, StandardScaler().fit, X_csr)
    assert_raises(ValueError, StandardScaler().fit, X_csc)

    null_transform = StandardScaler(with_mean=False, with_std=False, copy=True)
    X_null = null_transform.fit_transform(X_csr)
    assert_array_equal(X_null.data, X_csr.data)
    X_orig = null_transform.inverse_transform(X_null)
    assert_array_equal(X_orig.data, X_csr.data)

    scaler = StandardScaler(with_mean=False).fit(X)
    X_scaled = scaler.transform(X, copy=True)
    assert_false(np.any(np.isnan(X_scaled)))

    scaler_csr = StandardScaler(with_mean=False).fit(X_csr)
    X_csr_scaled = scaler_csr.transform(X_csr, copy=True)
    assert_false(np.any(np.isnan(X_csr_scaled.data)))

    scaler_csc = StandardScaler(with_mean=False).fit(X_csc)
    X_csc_scaled = scaler_csc.transform(X_csc, copy=True)
    assert_false(np.any(np.isnan(X_csc_scaled.data)))

    assert_array_almost_equal(scaler.mean_, scaler_csr.mean_)
    assert_array_almost_equal(scaler.var_, scaler_csr.var_)
    assert_array_almost_equal(scaler.scale_, scaler_csr.scale_)

    assert_array_almost_equal(scaler.mean_, scaler_csc.mean_)
    assert_array_almost_equal(scaler.var_, scaler_csc.var_)
    assert_array_almost_equal(scaler.scale_, scaler_csc.scale_)

    assert_array_almost_equal(
        X_scaled.mean(axis=0), [0., -0.01, 2.24, -0.35, -0.78], 2)
    assert_array_almost_equal(X_scaled.std(axis=0), [0., 1., 1., 1., 1.])

    X_csr_scaled_mean, X_csr_scaled_std = mean_variance_axis(X_csr_scaled, 0)
    assert_array_almost_equal(X_csr_scaled_mean, X_scaled.mean(axis=0))
    assert_array_almost_equal(X_csr_scaled_std, X_scaled.std(axis=0))

    # Check that X has not been modified (copy)
    assert_true(X_scaled is not X)
    assert_true(X_csr_scaled is not X_csr)

    X_scaled_back = scaler.inverse_transform(X_scaled)
    assert_true(X_scaled_back is not X)
    assert_true(X_scaled_back is not X_scaled)
    assert_array_almost_equal(X_scaled_back, X)

    X_csr_scaled_back = scaler_csr.inverse_transform(X_csr_scaled)
    assert_true(X_csr_scaled_back is not X_csr)
    assert_true(X_csr_scaled_back is not X_csr_scaled)
    assert_array_almost_equal(X_csr_scaled_back.toarray(), X)

    X_csc_scaled_back = scaler_csr.inverse_transform(X_csc_scaled.tocsc())
    assert_true(X_csc_scaled_back is not X_csc)
    assert_true(X_csc_scaled_back is not X_csc_scaled)
    assert_array_almost_equal(X_csc_scaled_back.toarray(), X)


@pytest.mark.parametrize("with_mean", [True, False])
@pytest.mark.parametrize("with_std", [True, False])
@pytest.mark.parametrize("array_constructor",
                         [np.asarray, sparse.csc_matrix, sparse.csr_matrix])
def test_scaler_n_samples_seen_with_nan(with_mean, with_std,
                                        array_constructor):
    X = np.array([[0, 1, 3],
                  [np.nan, 6, 10],
                  [5, 4, np.nan],
                  [8, 0, np.nan]],
                 dtype=np.float64)
    X = array_constructor(X)

    if sparse.issparse(X) and with_mean:
        pytest.skip("'with_mean=True' cannot be used with sparse matrix.")

    transformer = StandardScaler(with_mean=with_mean, with_std=with_std)
    transformer.fit(X)

    assert_array_equal(transformer.n_samples_seen_, np.array([3, 4, 2]))


def _check_identity_scalers_attributes(scaler_1, scaler_2):
    assert scaler_1.mean_ is scaler_2.mean_ is None
    assert scaler_1.var_ is scaler_2.var_ is None
    assert scaler_1.scale_ is scaler_2.scale_ is None
    assert scaler_1.n_samples_seen_ == scaler_2.n_samples_seen_


def test_scaler_return_identity():
    # test that the scaler return identity when with_mean and with_std are
    # False
    X_dense = np.array([[0, 1, 3],
                        [5, 6, 0],
                        [8, 0, 10]],
                       dtype=np.float64)
    X_csr = sparse.csr_matrix(X_dense)
    X_csc = X_csr.tocsc()

    transformer_dense = StandardScaler(with_mean=False, with_std=False)
    X_trans_dense = transformer_dense.fit_transform(X_dense)

    transformer_csr = clone(transformer_dense)
    X_trans_csr = transformer_csr.fit_transform(X_csr)

    transformer_csc = clone(transformer_dense)
    X_trans_csc = transformer_csc.fit_transform(X_csc)

    assert_allclose_dense_sparse(X_trans_csr, X_csr)
    assert_allclose_dense_sparse(X_trans_csc, X_csc)
    assert_allclose(X_trans_dense, X_dense)

    for trans_1, trans_2 in itertools.combinations([transformer_dense,
                                                    transformer_csr,
                                                    transformer_csc],
                                                   2):
        _check_identity_scalers_attributes(trans_1, trans_2)

    transformer_dense.partial_fit(X_dense)
    transformer_csr.partial_fit(X_csr)
    transformer_csc.partial_fit(X_csc)

    for trans_1, trans_2 in itertools.combinations([transformer_dense,
                                                    transformer_csr,
                                                    transformer_csc],
                                                   2):
        _check_identity_scalers_attributes(trans_1, trans_2)

    transformer_dense.fit(X_dense)
    transformer_csr.fit(X_csr)
    transformer_csc.fit(X_csc)

    for trans_1, trans_2 in itertools.combinations([transformer_dense,
                                                    transformer_csr,
                                                    transformer_csc],
                                                   2):
        _check_identity_scalers_attributes(trans_1, trans_2)


def test_scaler_int():
    # test that scaler converts integer input to floating
    # for both sparse and dense matrices
    rng = np.random.RandomState(42)
    X = rng.randint(20, size=(4, 5))
    X[:, 0] = 0  # first feature is always of zero
    X_csr = sparse.csr_matrix(X)
    X_csc = sparse.csc_matrix(X)

    null_transform = StandardScaler(with_mean=False, with_std=False, copy=True)
    clean_warning_registry()
    with warnings.catch_warnings(record=True):
        X_null = null_transform.fit_transform(X_csr)
    assert_array_equal(X_null.data, X_csr.data)
    X_orig = null_transform.inverse_transform(X_null)
    assert_array_equal(X_orig.data, X_csr.data)

    clean_warning_registry()
    with warnings.catch_warnings(record=True):
        scaler = StandardScaler(with_mean=False).fit(X)
        X_scaled = scaler.transform(X, copy=True)
    assert_false(np.any(np.isnan(X_scaled)))

    clean_warning_registry()
    with warnings.catch_warnings(record=True):
        scaler_csr = StandardScaler(with_mean=False).fit(X_csr)
        X_csr_scaled = scaler_csr.transform(X_csr, copy=True)
    assert_false(np.any(np.isnan(X_csr_scaled.data)))

    clean_warning_registry()
    with warnings.catch_warnings(record=True):
        scaler_csc = StandardScaler(with_mean=False).fit(X_csc)
        X_csc_scaled = scaler_csc.transform(X_csc, copy=True)
    assert_false(np.any(np.isnan(X_csc_scaled.data)))

    assert_array_almost_equal(scaler.mean_, scaler_csr.mean_)
    assert_array_almost_equal(scaler.var_, scaler_csr.var_)
    assert_array_almost_equal(scaler.scale_, scaler_csr.scale_)

    assert_array_almost_equal(scaler.mean_, scaler_csc.mean_)
    assert_array_almost_equal(scaler.var_, scaler_csc.var_)
    assert_array_almost_equal(scaler.scale_, scaler_csc.scale_)

    assert_array_almost_equal(
        X_scaled.mean(axis=0),
        [0., 1.109, 1.856, 21., 1.559], 2)
    assert_array_almost_equal(X_scaled.std(axis=0), [0., 1., 1., 1., 1.])

    X_csr_scaled_mean, X_csr_scaled_std = mean_variance_axis(
        X_csr_scaled.astype(np.float), 0)
    assert_array_almost_equal(X_csr_scaled_mean, X_scaled.mean(axis=0))
    assert_array_almost_equal(X_csr_scaled_std, X_scaled.std(axis=0))

    # Check that X has not been modified (copy)
    assert_true(X_scaled is not X)
    assert_true(X_csr_scaled is not X_csr)

    X_scaled_back = scaler.inverse_transform(X_scaled)
    assert_true(X_scaled_back is not X)
    assert_true(X_scaled_back is not X_scaled)
    assert_array_almost_equal(X_scaled_back, X)

    X_csr_scaled_back = scaler_csr.inverse_transform(X_csr_scaled)
    assert_true(X_csr_scaled_back is not X_csr)
    assert_true(X_csr_scaled_back is not X_csr_scaled)
    assert_array_almost_equal(X_csr_scaled_back.toarray(), X)

    X_csc_scaled_back = scaler_csr.inverse_transform(X_csc_scaled.tocsc())
    assert_true(X_csc_scaled_back is not X_csc)
    assert_true(X_csc_scaled_back is not X_csc_scaled)
    assert_array_almost_equal(X_csc_scaled_back.toarray(), X)


def test_scaler_without_copy():
    # Check that StandardScaler.fit does not change input
    rng = np.random.RandomState(42)
    X = rng.randn(4, 5)
    X[:, 0] = 0.0  # first feature is always of zero
    X_csr = sparse.csr_matrix(X)
    X_csc = sparse.csc_matrix(X)

    X_copy = X.copy()
    StandardScaler(copy=False).fit(X)
    assert_array_equal(X, X_copy)

    X_csr_copy = X_csr.copy()
    StandardScaler(with_mean=False, copy=False).fit(X_csr)
    assert_array_equal(X_csr.toarray(), X_csr_copy.toarray())

    X_csc_copy = X_csc.copy()
    StandardScaler(with_mean=False, copy=False).fit(X_csc)
    assert_array_equal(X_csc.toarray(), X_csc_copy.toarray())


def test_scale_sparse_with_mean_raise_exception():
    rng = np.random.RandomState(42)
    X = rng.randn(4, 5)
    X_csr = sparse.csr_matrix(X)
    X_csc = sparse.csc_matrix(X)

    # check scaling and fit with direct calls on sparse data
    assert_raises(ValueError, scale, X_csr, with_mean=True)
    assert_raises(ValueError, StandardScaler(with_mean=True).fit, X_csr)

    assert_raises(ValueError, scale, X_csc, with_mean=True)
    assert_raises(ValueError, StandardScaler(with_mean=True).fit, X_csc)

    # check transform and inverse_transform after a fit on a dense array
    scaler = StandardScaler(with_mean=True).fit(X)
    assert_raises(ValueError, scaler.transform, X_csr)
    assert_raises(ValueError, scaler.transform, X_csc)

    X_transformed_csr = sparse.csr_matrix(scaler.transform(X))
    assert_raises(ValueError, scaler.inverse_transform, X_transformed_csr)

    X_transformed_csc = sparse.csc_matrix(scaler.transform(X))
    assert_raises(ValueError, scaler.inverse_transform, X_transformed_csc)


def test_scale_input_finiteness_validation():
    # Check if non finite inputs raise ValueError
    X = [[np.inf, 5, 6, 7, 8]]
    assert_raises_regex(ValueError,
                        "Input contains infinity or a value too large",
                        scale, X)


def test_robust_scaler_2d_arrays():
    # Test robust scaling of 2d array along first axis
    rng = np.random.RandomState(0)
    X = rng.randn(4, 5)
    X[:, 0] = 0.0  # first feature is always of zero

    scaler = RobustScaler()
    X_scaled = scaler.fit(X).transform(X)

    assert_array_almost_equal(np.median(X_scaled, axis=0), 5 * [0.0])
    assert_array_almost_equal(X_scaled.std(axis=0)[0], 0)


def test_robust_scaler_transform_one_row_csr():
    # Check RobustScaler on transforming csr matrix with one row
    rng = np.random.RandomState(0)
    X = rng.randn(4, 5)
    single_row = np.array([[0.1, 1., 2., 0., -1.]])
    scaler = RobustScaler(with_centering=False)
    scaler = scaler.fit(X)
    row_trans = scaler.transform(sparse.csr_matrix(single_row))
    row_expected = single_row / scaler.scale_
    assert_array_almost_equal(row_trans.toarray(), row_expected)
    row_scaled_back = scaler.inverse_transform(row_trans)
    assert_array_almost_equal(single_row, row_scaled_back.toarray())


def test_robust_scaler_iris():
    X = iris.data
    scaler = RobustScaler()
    X_trans = scaler.fit_transform(X)
    assert_array_almost_equal(np.median(X_trans, axis=0), 0)
    X_trans_inv = scaler.inverse_transform(X_trans)
    assert_array_almost_equal(X, X_trans_inv)
    q = np.percentile(X_trans, q=(25, 75), axis=0)
    iqr = q[1] - q[0]
    assert_array_almost_equal(iqr, 1)


def test_robust_scaler_iris_quantiles():
    X = iris.data
    scaler = RobustScaler(quantile_range=(10, 90))
    X_trans = scaler.fit_transform(X)
    assert_array_almost_equal(np.median(X_trans, axis=0), 0)
    X_trans_inv = scaler.inverse_transform(X_trans)
    assert_array_almost_equal(X, X_trans_inv)
    q = np.percentile(X_trans, q=(10, 90), axis=0)
    q_range = q[1] - q[0]
    assert_array_almost_equal(q_range, 1)


def test_quantile_transform_iris():
    X = iris.data
    # uniform output distribution
    transformer = QuantileTransformer(n_quantiles=30)
    X_trans = transformer.fit_transform(X)
    X_trans_inv = transformer.inverse_transform(X_trans)
    assert_array_almost_equal(X, X_trans_inv)
    # normal output distribution
    transformer = QuantileTransformer(n_quantiles=30,
                                      output_distribution='normal')
    X_trans = transformer.fit_transform(X)
    X_trans_inv = transformer.inverse_transform(X_trans)
    assert_array_almost_equal(X, X_trans_inv)
    # make sure it is possible to take the inverse of a sparse matrix
    # which contain negative value; this is the case in the iris dataset
    X_sparse = sparse.csc_matrix(X)
    X_sparse_tran = transformer.fit_transform(X_sparse)
    X_sparse_tran_inv = transformer.inverse_transform(X_sparse_tran)
    assert_array_almost_equal(X_sparse.A, X_sparse_tran_inv.A)


def test_quantile_transform_check_error():
    X = np.transpose([[0, 25, 50, 0, 0, 0, 75, 0, 0, 100],
                      [2, 4, 0, 0, 6, 8, 0, 10, 0, 0],
                      [0, 0, 2.6, 4.1, 0, 0, 2.3, 0, 9.5, 0.1]])
    X = sparse.csc_matrix(X)
    X_neg = np.transpose([[0, 25, 50, 0, 0, 0, 75, 0, 0, 100],
                          [-2, 4, 0, 0, 6, 8, 0, 10, 0, 0],
                          [0, 0, 2.6, 4.1, 0, 0, 2.3, 0, 9.5, 0.1]])
    X_neg = sparse.csc_matrix(X_neg)

    assert_raises_regex(ValueError, "Invalid value for 'n_quantiles': 0.",
                        QuantileTransformer(n_quantiles=0).fit, X)
    assert_raises_regex(ValueError, "Invalid value for 'subsample': 0.",
                        QuantileTransformer(subsample=0).fit, X)
    assert_raises_regex(ValueError, "The number of quantiles cannot be"
                        " greater than the number of samples used. Got"
                        " 1000 quantiles and 10 samples.",
                        QuantileTransformer(subsample=10).fit, X)

    transformer = QuantileTransformer(n_quantiles=10)
    assert_raises_regex(ValueError, "QuantileTransformer only accepts "
                        "non-negative sparse matrices.",
                        transformer.fit, X_neg)
    transformer.fit(X)
    assert_raises_regex(ValueError, "QuantileTransformer only accepts "
                        "non-negative sparse matrices.",
                        transformer.transform, X_neg)

    X_bad_feat = np.transpose([[0, 25, 50, 0, 0, 0, 75, 0, 0, 100],
                               [0, 0, 2.6, 4.1, 0, 0, 2.3, 0, 9.5, 0.1]])
    assert_raises_regex(ValueError, "X does not have the same number of "
                        "features as the previously fitted data. Got 2"
                        " instead of 3.",
                        transformer.transform, X_bad_feat)
    assert_raises_regex(ValueError, "X does not have the same number of "
                        "features as the previously fitted data. Got 2"
                        " instead of 3.",
                        transformer.inverse_transform, X_bad_feat)

    transformer = QuantileTransformer(n_quantiles=10,
                                      output_distribution='rnd')
    # check that an error is raised at fit time
    assert_raises_regex(ValueError, "'output_distribution' has to be either"
                        " 'normal' or 'uniform'. Got 'rnd' instead.",
                        transformer.fit, X)
    # check that an error is raised at transform time
    transformer.output_distribution = 'uniform'
    transformer.fit(X)
    X_tran = transformer.transform(X)
    transformer.output_distribution = 'rnd'
    assert_raises_regex(ValueError, "'output_distribution' has to be either"
                        " 'normal' or 'uniform'. Got 'rnd' instead.",
                        transformer.transform, X)
    # check that an error is raised at inverse_transform time
    assert_raises_regex(ValueError, "'output_distribution' has to be either"
                        " 'normal' or 'uniform'. Got 'rnd' instead.",
                        transformer.inverse_transform, X_tran)
    # check that an error is raised if input is scalar
    assert_raise_message(ValueError,
                         'Expected 2D array, got scalar array instead',
                         transformer.transform, 10)


def test_quantile_transform_sparse_ignore_zeros():
    X = np.array([[0, 1],
                  [0, 0],
                  [0, 2],
                  [0, 2],
                  [0, 1]])
    X_sparse = sparse.csc_matrix(X)
    transformer = QuantileTransformer(ignore_implicit_zeros=True,
                                      n_quantiles=5)

    # dense case -> warning raise
    assert_warns_message(UserWarning, "'ignore_implicit_zeros' takes effect"
                         " only with sparse matrix. This parameter has no"
                         " effect.", transformer.fit, X)

    X_expected = np.array([[0, 0],
                           [0, 0],
                           [0, 1],
                           [0, 1],
                           [0, 0]])
    X_trans = transformer.fit_transform(X_sparse)
    assert_almost_equal(X_expected, X_trans.A)

    # consider the case where sparse entries are missing values and user-given
    # zeros are to be considered
    X_data = np.array([0, 0, 1, 0, 2, 2, 1, 0, 1, 2, 0])
    X_col = np.array([0, 0, 1, 1, 1, 1, 1, 1, 1, 1, 1])
    X_row = np.array([0, 4, 0, 1, 2, 3, 4, 5, 6, 7, 8])
    X_sparse = sparse.csc_matrix((X_data, (X_row, X_col)))
    X_trans = transformer.fit_transform(X_sparse)
    X_expected = np.array([[0., 0.5],
                           [0., 0.],
                           [0., 1.],
                           [0., 1.],
                           [0., 0.5],
                           [0., 0.],
                           [0., 0.5],
                           [0., 1.],
                           [0., 0.]])
    assert_almost_equal(X_expected, X_trans.A)

    transformer = QuantileTransformer(ignore_implicit_zeros=True,
                                      n_quantiles=5)
    X_data = np.array([-1, -1, 1, 0, 0, 0, 1, -1, 1])
    X_col = np.array([0, 0, 1, 1, 1, 1, 1, 1, 1])
    X_row = np.array([0, 4, 0, 1, 2, 3, 4, 5, 6])
    X_sparse = sparse.csc_matrix((X_data, (X_row, X_col)))
    X_trans = transformer.fit_transform(X_sparse)
    X_expected = np.array([[0, 1],
                           [0, 0.375],
                           [0, 0.375],
                           [0, 0.375],
                           [0, 1],
                           [0, 0],
                           [0, 1]])
    assert_almost_equal(X_expected, X_trans.A)
    assert_almost_equal(X_sparse.A, transformer.inverse_transform(X_trans).A)

    # check in conjunction with subsampling
    transformer = QuantileTransformer(ignore_implicit_zeros=True,
                                      n_quantiles=5,
                                      subsample=8,
                                      random_state=0)
    X_trans = transformer.fit_transform(X_sparse)
    assert_almost_equal(X_expected, X_trans.A)
    assert_almost_equal(X_sparse.A, transformer.inverse_transform(X_trans).A)


def test_quantile_transform_dense_toy():
    X = np.array([[0, 2, 2.6],
                  [25, 4, 4.1],
                  [50, 6, 2.3],
                  [75, 8, 9.5],
                  [100, 10, 0.1]])

    transformer = QuantileTransformer(n_quantiles=5)
    transformer.fit(X)

    # using the a uniform output, each entry of X should be map between 0 and 1
    # and equally spaced
    X_trans = transformer.fit_transform(X)
    X_expected = np.tile(np.linspace(0, 1, num=5), (3, 1)).T
    assert_almost_equal(np.sort(X_trans, axis=0), X_expected)

    X_test = np.array([
        [-1, 1, 0],
        [101, 11, 10],
    ])
    X_expected = np.array([
        [0, 0, 0],
        [1, 1, 1],
    ])
    assert_array_almost_equal(transformer.transform(X_test), X_expected)

    X_trans_inv = transformer.inverse_transform(X_trans)
    assert_array_almost_equal(X, X_trans_inv)


def test_quantile_transform_subsampling():
    # Test that subsampling the input yield to a consistent results We check
    # that the computed quantiles are almost mapped to a [0, 1] vector where
    # values are equally spaced. The infinite norm is checked to be smaller
    # than a given threshold. This is repeated 5 times.

    # dense support
    n_samples = 1000000
    n_quantiles = 1000
    X = np.sort(np.random.sample((n_samples, 1)), axis=0)
    ROUND = 5
    inf_norm_arr = []
    for random_state in range(ROUND):
        transformer = QuantileTransformer(random_state=random_state,
                                          n_quantiles=n_quantiles,
                                          subsample=n_samples // 10)
        transformer.fit(X)
        diff = (np.linspace(0, 1, n_quantiles) -
                np.ravel(transformer.quantiles_))
        inf_norm = np.max(np.abs(diff))
        assert_true(inf_norm < 1e-2)
        inf_norm_arr.append(inf_norm)
    # each random subsampling yield a unique approximation to the expected
    # linspace CDF
    assert_equal(len(np.unique(inf_norm_arr)), len(inf_norm_arr))

    # sparse support

    X = sparse.rand(n_samples, 1, density=.99, format='csc', random_state=0)
    inf_norm_arr = []
    for random_state in range(ROUND):
        transformer = QuantileTransformer(random_state=random_state,
                                          n_quantiles=n_quantiles,
                                          subsample=n_samples // 10)
        transformer.fit(X)
        diff = (np.linspace(0, 1, n_quantiles) -
                np.ravel(transformer.quantiles_))
        inf_norm = np.max(np.abs(diff))
        assert_true(inf_norm < 1e-1)
        inf_norm_arr.append(inf_norm)
    # each random subsampling yield a unique approximation to the expected
    # linspace CDF
    assert_equal(len(np.unique(inf_norm_arr)), len(inf_norm_arr))


def test_quantile_transform_sparse_toy():
    X = np.array([[0., 2., 0.],
                  [25., 4., 0.],
                  [50., 0., 2.6],
                  [0., 0., 4.1],
                  [0., 6., 0.],
                  [0., 8., 0.],
                  [75., 0., 2.3],
                  [0., 10., 0.],
                  [0., 0., 9.5],
                  [100., 0., 0.1]])

    X = sparse.csc_matrix(X)

    transformer = QuantileTransformer(n_quantiles=10)
    transformer.fit(X)

    X_trans = transformer.fit_transform(X)
    assert_array_almost_equal(np.min(X_trans.toarray(), axis=0), 0.)
    assert_array_almost_equal(np.max(X_trans.toarray(), axis=0), 1.)

    X_trans_inv = transformer.inverse_transform(X_trans)
    assert_array_almost_equal(X.toarray(), X_trans_inv.toarray())

    transformer_dense = QuantileTransformer(n_quantiles=10).fit(
        X.toarray())

    X_trans = transformer_dense.transform(X)
    assert_array_almost_equal(np.min(X_trans.toarray(), axis=0), 0.)
    assert_array_almost_equal(np.max(X_trans.toarray(), axis=0), 1.)

    X_trans_inv = transformer_dense.inverse_transform(X_trans)
    assert_array_almost_equal(X.toarray(), X_trans_inv.toarray())


def test_quantile_transform_axis1():
    X = np.array([[0, 25, 50, 75, 100],
                  [2, 4, 6, 8, 10],
                  [2.6, 4.1, 2.3, 9.5, 0.1]])

    X_trans_a0 = quantile_transform(X.T, axis=0, n_quantiles=5)
    X_trans_a1 = quantile_transform(X, axis=1, n_quantiles=5)
    assert_array_almost_equal(X_trans_a0, X_trans_a1.T)


def test_quantile_transform_bounds():
    # Lower and upper bounds are manually mapped. We checked that in the case
    # of a constant feature and binary feature, the bounds are properly mapped.
    X_dense = np.array([[0, 0],
                        [0, 0],
                        [1, 0]])
    X_sparse = sparse.csc_matrix(X_dense)

    # check sparse and dense are consistent
    X_trans = QuantileTransformer(n_quantiles=3,
                                  random_state=0).fit_transform(X_dense)
    assert_array_almost_equal(X_trans, X_dense)
    X_trans_sp = QuantileTransformer(n_quantiles=3,
                                     random_state=0).fit_transform(X_sparse)
    assert_array_almost_equal(X_trans_sp.A, X_dense)
    assert_array_almost_equal(X_trans, X_trans_sp.A)

    # check the consistency of the bounds by learning on 1 matrix
    # and transforming another
    X = np.array([[0, 1],
                  [0, 0.5],
                  [1, 0]])
    X1 = np.array([[0, 0.1],
                   [0, 0.5],
                   [1, 0.1]])
    transformer = QuantileTransformer(n_quantiles=3).fit(X)
    X_trans = transformer.transform(X1)
    assert_array_almost_equal(X_trans, X1)

    # check that values outside of the range learned will be mapped properly.
    X = np.random.random((1000, 1))
    transformer = QuantileTransformer()
    transformer.fit(X)
    assert_equal(transformer.transform([[-10]]),
                 transformer.transform([[np.min(X)]]))
    assert_equal(transformer.transform([[10]]),
                 transformer.transform([[np.max(X)]]))
    assert_equal(transformer.inverse_transform([[-10]]),
                 transformer.inverse_transform(
                     [[np.min(transformer.references_)]]))
    assert_equal(transformer.inverse_transform([[10]]),
                 transformer.inverse_transform(
                     [[np.max(transformer.references_)]]))


def test_quantile_transform_and_inverse():
    # iris dataset
    X = iris.data
    transformer = QuantileTransformer(n_quantiles=1000, random_state=0)
    X_trans = transformer.fit_transform(X)
    X_trans_inv = transformer.inverse_transform(X_trans)
    assert_array_almost_equal(X, X_trans_inv)


def test_quantile_transform_nan():
    X = np.array([[np.nan, 0,  0, 1],
                  [np.nan, np.nan, 0, 0.5],
                  [np.nan, 1, 1, 0]])

    transformer = QuantileTransformer(n_quantiles=10, random_state=42)
    transformer.fit_transform(X)

    # check that the quantile of the first column is all NaN
    assert np.isnan(transformer.quantiles_[:, 0]).all()
    # all other column should not contain NaN
    assert not np.isnan(transformer.quantiles_[:, 1:]).any()


def test_robust_scaler_invalid_range():
    for range_ in [
        (-1, 90),
        (-2, -3),
        (10, 101),
        (100.5, 101),
        (90, 50),
    ]:
        scaler = RobustScaler(quantile_range=range_)

        assert_raises_regex(ValueError, r'Invalid quantile range: \(',
                            scaler.fit, iris.data)


def test_scale_function_without_centering():
    rng = np.random.RandomState(42)
    X = rng.randn(4, 5)
    X[:, 0] = 0.0  # first feature is always of zero
    X_csr = sparse.csr_matrix(X)

    X_scaled = scale(X, with_mean=False)
    assert_false(np.any(np.isnan(X_scaled)))

    X_csr_scaled = scale(X_csr, with_mean=False)
    assert_false(np.any(np.isnan(X_csr_scaled.data)))

    # test csc has same outcome
    X_csc_scaled = scale(X_csr.tocsc(), with_mean=False)
    assert_array_almost_equal(X_scaled, X_csc_scaled.toarray())

    # raises value error on axis != 0
    assert_raises(ValueError, scale, X_csr, with_mean=False, axis=1)

    assert_array_almost_equal(X_scaled.mean(axis=0),
                              [0., -0.01, 2.24, -0.35, -0.78], 2)
    assert_array_almost_equal(X_scaled.std(axis=0), [0., 1., 1., 1., 1.])
    # Check that X has not been copied
    assert_true(X_scaled is not X)

    X_csr_scaled_mean, X_csr_scaled_std = mean_variance_axis(X_csr_scaled, 0)
    assert_array_almost_equal(X_csr_scaled_mean, X_scaled.mean(axis=0))
    assert_array_almost_equal(X_csr_scaled_std, X_scaled.std(axis=0))

    # null scale
    X_csr_scaled = scale(X_csr, with_mean=False, with_std=False, copy=True)
    assert_array_almost_equal(X_csr.toarray(), X_csr_scaled.toarray())


def test_robust_scale_axis1():
    X = iris.data
    X_trans = robust_scale(X, axis=1)
    assert_array_almost_equal(np.median(X_trans, axis=1), 0)
    q = np.percentile(X_trans, q=(25, 75), axis=1)
    iqr = q[1] - q[0]
    assert_array_almost_equal(iqr, 1)


def test_robust_scale_1d_array():
    X = iris.data[:, 1]
    X_trans = robust_scale(X)
    assert_array_almost_equal(np.median(X_trans), 0)
    q = np.percentile(X_trans, q=(25, 75))
    iqr = q[1] - q[0]
    assert_array_almost_equal(iqr, 1)


def test_robust_scaler_zero_variance_features():
    # Check RobustScaler on toy data with zero variance features
    X = [[0., 1., +0.5],
         [0., 1., -0.1],
         [0., 1., +1.1]]

    scaler = RobustScaler()
    X_trans = scaler.fit_transform(X)

    # NOTE: for such a small sample size, what we expect in the third column
    # depends HEAVILY on the method used to calculate quantiles. The values
    # here were calculated to fit the quantiles produces by np.percentile
    # using numpy 1.9 Calculating quantiles with
    # scipy.stats.mstats.scoreatquantile or scipy.stats.mstats.mquantiles
    # would yield very different results!
    X_expected = [[0., 0., +0.0],
                  [0., 0., -1.0],
                  [0., 0., +1.0]]
    assert_array_almost_equal(X_trans, X_expected)
    X_trans_inv = scaler.inverse_transform(X_trans)
    assert_array_almost_equal(X, X_trans_inv)

    # make sure new data gets transformed correctly
    X_new = [[+0., 2., 0.5],
             [-1., 1., 0.0],
             [+0., 1., 1.5]]
    X_trans_new = scaler.transform(X_new)
    X_expected_new = [[+0., 1., +0.],
                      [-1., 0., -0.83333],
                      [+0., 0., +1.66667]]
    assert_array_almost_equal(X_trans_new, X_expected_new, decimal=3)


def test_maxabs_scaler_zero_variance_features():
    # Check MaxAbsScaler on toy data with zero variance features
    X = [[0., 1., +0.5],
         [0., 1., -0.3],
         [0., 1., +1.5],
         [0., 0., +0.0]]

    scaler = MaxAbsScaler()
    X_trans = scaler.fit_transform(X)
    X_expected = [[0., 1., 1.0 / 3.0],
                  [0., 1., -0.2],
                  [0., 1., 1.0],
                  [0., 0., 0.0]]
    assert_array_almost_equal(X_trans, X_expected)
    X_trans_inv = scaler.inverse_transform(X_trans)
    assert_array_almost_equal(X, X_trans_inv)

    # make sure new data gets transformed correctly
    X_new = [[+0., 2., 0.5],
             [-1., 1., 0.0],
             [+0., 1., 1.5]]
    X_trans_new = scaler.transform(X_new)
    X_expected_new = [[+0., 2.0, 1.0 / 3.0],
                      [-1., 1.0, 0.0],
                      [+0., 1.0, 1.0]]

    assert_array_almost_equal(X_trans_new, X_expected_new, decimal=2)

    # function interface
    X_trans = maxabs_scale(X)
    assert_array_almost_equal(X_trans, X_expected)

    # sparse data
    X_csr = sparse.csr_matrix(X)
    X_csc = sparse.csc_matrix(X)
    X_trans_csr = scaler.fit_transform(X_csr)
    X_trans_csc = scaler.fit_transform(X_csc)
    X_expected = [[0., 1., 1.0 / 3.0],
                  [0., 1., -0.2],
                  [0., 1., 1.0],
                  [0., 0., 0.0]]
    assert_array_almost_equal(X_trans_csr.A, X_expected)
    assert_array_almost_equal(X_trans_csc.A, X_expected)
    X_trans_csr_inv = scaler.inverse_transform(X_trans_csr)
    X_trans_csc_inv = scaler.inverse_transform(X_trans_csc)
    assert_array_almost_equal(X, X_trans_csr_inv.A)
    assert_array_almost_equal(X, X_trans_csc_inv.A)


def test_maxabs_scaler_large_negative_value():
    # Check MaxAbsScaler on toy data with a large negative value
    X = [[0., 1.,   +0.5, -1.0],
         [0., 1.,   -0.3, -0.5],
         [0., 1., -100.0,  0.0],
         [0., 0.,   +0.0, -2.0]]

    scaler = MaxAbsScaler()
    X_trans = scaler.fit_transform(X)
    X_expected = [[0., 1.,  0.005,    -0.5],
                  [0., 1., -0.003,    -0.25],
                  [0., 1., -1.0,       0.0],
                  [0., 0.,  0.0,      -1.0]]
    assert_array_almost_equal(X_trans, X_expected)


def test_maxabs_scaler_transform_one_row_csr():
    # Check MaxAbsScaler on transforming csr matrix with one row
    X = sparse.csr_matrix([[0.5, 1., 1.]])
    scaler = MaxAbsScaler()
    scaler = scaler.fit(X)
    X_trans = scaler.transform(X)
    X_expected = sparse.csr_matrix([[1., 1., 1.]])
    assert_array_almost_equal(X_trans.toarray(), X_expected.toarray())
    X_scaled_back = scaler.inverse_transform(X_trans)
    assert_array_almost_equal(X.toarray(), X_scaled_back.toarray())


def test_warning_scaling_integers():
    # Check warning when scaling integer data
    X = np.array([[1, 2, 0],
                  [0, 0, 0]], dtype=np.uint8)

    w = "Data with input dtype uint8 was converted to float64"

    clean_warning_registry()
    assert_warns_message(DataConversionWarning, w, scale, X)
    assert_warns_message(DataConversionWarning, w, StandardScaler().fit, X)
    assert_warns_message(DataConversionWarning, w, MinMaxScaler().fit, X)


def test_maxabs_scaler_1d():
    # Test scaling of dataset along single axis
    for X in [X_1row, X_1col, X_list_1row, X_list_1row]:

        scaler = MaxAbsScaler(copy=True)
        X_scaled = scaler.fit(X).transform(X)

        if isinstance(X, list):
            X = np.array(X)  # cast only after scaling done

        if _check_dim_1axis(X) == 1:
            assert_array_almost_equal(np.abs(X_scaled.max(axis=0)),
                                      np.ones(n_features))
        else:
            assert_array_almost_equal(np.abs(X_scaled.max(axis=0)), 1.)
        assert_equal(scaler.n_samples_seen_, X.shape[0])

        # check inverse transform
        X_scaled_back = scaler.inverse_transform(X_scaled)
        assert_array_almost_equal(X_scaled_back, X)

    # Constant feature
    X = np.ones(5).reshape(5, 1)
    scaler = MaxAbsScaler()
    X_scaled = scaler.fit(X).transform(X)
    assert_array_almost_equal(np.abs(X_scaled.max(axis=0)), 1.)
    assert_equal(scaler.n_samples_seen_, X.shape[0])

    # function interface
    X_1d = X_1row.ravel()
    max_abs = np.abs(X_1d).max()
    assert_array_almost_equal(X_1d / max_abs, maxabs_scale(X_1d, copy=True))


def test_maxabs_scaler_partial_fit():
    # Test if partial_fit run over many batches of size 1 and 50
    # gives the same results as fit
    X = X_2d[:100, :]
    n = X.shape[0]

    for chunk_size in [1, 2, 50, n, n + 42]:
        # Test mean at the end of the process
        scaler_batch = MaxAbsScaler().fit(X)

        scaler_incr = MaxAbsScaler()
        scaler_incr_csr = MaxAbsScaler()
        scaler_incr_csc = MaxAbsScaler()
        for batch in gen_batches(n, chunk_size):
            scaler_incr = scaler_incr.partial_fit(X[batch])
            X_csr = sparse.csr_matrix(X[batch])
            scaler_incr_csr = scaler_incr_csr.partial_fit(X_csr)
            X_csc = sparse.csc_matrix(X[batch])
            scaler_incr_csc = scaler_incr_csc.partial_fit(X_csc)

        assert_array_almost_equal(scaler_batch.max_abs_, scaler_incr.max_abs_)
        assert_array_almost_equal(scaler_batch.max_abs_,
                                  scaler_incr_csr.max_abs_)
        assert_array_almost_equal(scaler_batch.max_abs_,
                                  scaler_incr_csc.max_abs_)
        assert_equal(scaler_batch.n_samples_seen_, scaler_incr.n_samples_seen_)
        assert_equal(scaler_batch.n_samples_seen_,
                     scaler_incr_csr.n_samples_seen_)
        assert_equal(scaler_batch.n_samples_seen_,
                     scaler_incr_csc.n_samples_seen_)
        assert_array_almost_equal(scaler_batch.scale_, scaler_incr.scale_)
        assert_array_almost_equal(scaler_batch.scale_, scaler_incr_csr.scale_)
        assert_array_almost_equal(scaler_batch.scale_, scaler_incr_csc.scale_)
        assert_array_almost_equal(scaler_batch.transform(X),
                                  scaler_incr.transform(X))

        # Test std after 1 step
        batch0 = slice(0, chunk_size)
        scaler_batch = MaxAbsScaler().fit(X[batch0])
        scaler_incr = MaxAbsScaler().partial_fit(X[batch0])

        assert_array_almost_equal(scaler_batch.max_abs_, scaler_incr.max_abs_)
        assert_equal(scaler_batch.n_samples_seen_, scaler_incr.n_samples_seen_)
        assert_array_almost_equal(scaler_batch.scale_, scaler_incr.scale_)
        assert_array_almost_equal(scaler_batch.transform(X),
                                  scaler_incr.transform(X))

        # Test std until the end of partial fits, and
        scaler_batch = MaxAbsScaler().fit(X)
        scaler_incr = MaxAbsScaler()  # Clean estimator
        for i, batch in enumerate(gen_batches(n, chunk_size)):
            scaler_incr = scaler_incr.partial_fit(X[batch])
            assert_correct_incr(i, batch_start=batch.start,
                                batch_stop=batch.stop, n=n,
                                chunk_size=chunk_size,
                                n_samples_seen=scaler_incr.n_samples_seen_)


def test_normalizer_l1():
    rng = np.random.RandomState(0)
    X_dense = rng.randn(4, 5)
    X_sparse_unpruned = sparse.csr_matrix(X_dense)

    # set the row number 3 to zero
    X_dense[3, :] = 0.0

    # set the row number 3 to zero without pruning (can happen in real life)
    indptr_3 = X_sparse_unpruned.indptr[3]
    indptr_4 = X_sparse_unpruned.indptr[4]
    X_sparse_unpruned.data[indptr_3:indptr_4] = 0.0

    # build the pruned variant using the regular constructor
    X_sparse_pruned = sparse.csr_matrix(X_dense)

    # check inputs that support the no-copy optim
    for X in (X_dense, X_sparse_pruned, X_sparse_unpruned):

        normalizer = Normalizer(norm='l1', copy=True)
        X_norm = normalizer.transform(X)
        assert_true(X_norm is not X)
        X_norm1 = toarray(X_norm)

        normalizer = Normalizer(norm='l1', copy=False)
        X_norm = normalizer.transform(X)
        assert_true(X_norm is X)
        X_norm2 = toarray(X_norm)

        for X_norm in (X_norm1, X_norm2):
            row_sums = np.abs(X_norm).sum(axis=1)
            for i in range(3):
                assert_almost_equal(row_sums[i], 1.0)
            assert_almost_equal(row_sums[3], 0.0)

    # check input for which copy=False won't prevent a copy
    for init in (sparse.coo_matrix, sparse.csc_matrix, sparse.lil_matrix):
        X = init(X_dense)
        X_norm = normalizer = Normalizer(norm='l2', copy=False).transform(X)

        assert_true(X_norm is not X)
        assert_true(isinstance(X_norm, sparse.csr_matrix))

        X_norm = toarray(X_norm)
        for i in range(3):
            assert_almost_equal(row_sums[i], 1.0)
        assert_almost_equal(la.norm(X_norm[3]), 0.0)


def test_normalizer_l2():
    rng = np.random.RandomState(0)
    X_dense = rng.randn(4, 5)
    X_sparse_unpruned = sparse.csr_matrix(X_dense)

    # set the row number 3 to zero
    X_dense[3, :] = 0.0

    # set the row number 3 to zero without pruning (can happen in real life)
    indptr_3 = X_sparse_unpruned.indptr[3]
    indptr_4 = X_sparse_unpruned.indptr[4]
    X_sparse_unpruned.data[indptr_3:indptr_4] = 0.0

    # build the pruned variant using the regular constructor
    X_sparse_pruned = sparse.csr_matrix(X_dense)

    # check inputs that support the no-copy optim
    for X in (X_dense, X_sparse_pruned, X_sparse_unpruned):

        normalizer = Normalizer(norm='l2', copy=True)
        X_norm1 = normalizer.transform(X)
        assert_true(X_norm1 is not X)
        X_norm1 = toarray(X_norm1)

        normalizer = Normalizer(norm='l2', copy=False)
        X_norm2 = normalizer.transform(X)
        assert_true(X_norm2 is X)
        X_norm2 = toarray(X_norm2)

        for X_norm in (X_norm1, X_norm2):
            for i in range(3):
                assert_almost_equal(la.norm(X_norm[i]), 1.0)
            assert_almost_equal(la.norm(X_norm[3]), 0.0)

    # check input for which copy=False won't prevent a copy
    for init in (sparse.coo_matrix, sparse.csc_matrix, sparse.lil_matrix):
        X = init(X_dense)
        X_norm = normalizer = Normalizer(norm='l2', copy=False).transform(X)

        assert_true(X_norm is not X)
        assert_true(isinstance(X_norm, sparse.csr_matrix))

        X_norm = toarray(X_norm)
        for i in range(3):
            assert_almost_equal(la.norm(X_norm[i]), 1.0)
        assert_almost_equal(la.norm(X_norm[3]), 0.0)


def test_normalizer_max():
    rng = np.random.RandomState(0)
    X_dense = rng.randn(4, 5)
    X_sparse_unpruned = sparse.csr_matrix(X_dense)

    # set the row number 3 to zero
    X_dense[3, :] = 0.0

    # set the row number 3 to zero without pruning (can happen in real life)
    indptr_3 = X_sparse_unpruned.indptr[3]
    indptr_4 = X_sparse_unpruned.indptr[4]
    X_sparse_unpruned.data[indptr_3:indptr_4] = 0.0

    # build the pruned variant using the regular constructor
    X_sparse_pruned = sparse.csr_matrix(X_dense)

    # check inputs that support the no-copy optim
    for X in (X_dense, X_sparse_pruned, X_sparse_unpruned):

        normalizer = Normalizer(norm='max', copy=True)
        X_norm1 = normalizer.transform(X)
        assert_true(X_norm1 is not X)
        X_norm1 = toarray(X_norm1)

        normalizer = Normalizer(norm='max', copy=False)
        X_norm2 = normalizer.transform(X)
        assert_true(X_norm2 is X)
        X_norm2 = toarray(X_norm2)

        for X_norm in (X_norm1, X_norm2):
            row_maxs = X_norm.max(axis=1)
            for i in range(3):
                assert_almost_equal(row_maxs[i], 1.0)
            assert_almost_equal(row_maxs[3], 0.0)

    # check input for which copy=False won't prevent a copy
    for init in (sparse.coo_matrix, sparse.csc_matrix, sparse.lil_matrix):
        X = init(X_dense)
        X_norm = normalizer = Normalizer(norm='l2', copy=False).transform(X)

        assert_true(X_norm is not X)
        assert_true(isinstance(X_norm, sparse.csr_matrix))

        X_norm = toarray(X_norm)
        for i in range(3):
            assert_almost_equal(row_maxs[i], 1.0)
        assert_almost_equal(la.norm(X_norm[3]), 0.0)


def test_normalize():
    # Test normalize function
    # Only tests functionality not used by the tests for Normalizer.
    X = np.random.RandomState(37).randn(3, 2)
    assert_array_equal(normalize(X, copy=False),
                       normalize(X.T, axis=0, copy=False).T)
    assert_raises(ValueError, normalize, [[0]], axis=2)
    assert_raises(ValueError, normalize, [[0]], norm='l3')

    rs = np.random.RandomState(0)
    X_dense = rs.randn(10, 5)
    X_sparse = sparse.csr_matrix(X_dense)
    ones = np.ones((10))
    for X in (X_dense, X_sparse):
        for dtype in (np.float32, np.float64):
            for norm in ('l1', 'l2'):
                X = X.astype(dtype)
                X_norm = normalize(X, norm=norm)
                assert_equal(X_norm.dtype, dtype)

                X_norm = toarray(X_norm)
                if norm == 'l1':
                    row_sums = np.abs(X_norm).sum(axis=1)
                else:
                    X_norm_squared = X_norm**2
                    row_sums = X_norm_squared.sum(axis=1)

                assert_array_almost_equal(row_sums, ones)

    # Test return_norm
    X_dense = np.array([[3.0, 0, 4.0], [1.0, 0.0, 0.0], [2.0, 3.0, 0.0]])
    for norm in ('l1', 'l2', 'max'):
        _, norms = normalize(X_dense, norm=norm, return_norm=True)
        if norm == 'l1':
            assert_array_almost_equal(norms, np.array([7.0, 1.0, 5.0]))
        elif norm == 'l2':
            assert_array_almost_equal(norms, np.array([5.0, 1.0, 3.60555127]))
        else:
            assert_array_almost_equal(norms, np.array([4.0, 1.0, 3.0]))

    X_sparse = sparse.csr_matrix(X_dense)
    for norm in ('l1', 'l2'):
        assert_raises(NotImplementedError, normalize, X_sparse,
                      norm=norm, return_norm=True)
    _, norms = normalize(X_sparse, norm='max', return_norm=True)
    assert_array_almost_equal(norms, np.array([4.0, 1.0, 3.0]))


def test_binarizer():
    X_ = np.array([[1, 0, 5], [2, 3, -1]])

    for init in (np.array, list, sparse.csr_matrix, sparse.csc_matrix):

        X = init(X_.copy())

        binarizer = Binarizer(threshold=2.0, copy=True)
        X_bin = toarray(binarizer.transform(X))
        assert_equal(np.sum(X_bin == 0), 4)
        assert_equal(np.sum(X_bin == 1), 2)
        X_bin = binarizer.transform(X)
        assert_equal(sparse.issparse(X), sparse.issparse(X_bin))

        binarizer = Binarizer(copy=True).fit(X)
        X_bin = toarray(binarizer.transform(X))
        assert_true(X_bin is not X)
        assert_equal(np.sum(X_bin == 0), 2)
        assert_equal(np.sum(X_bin == 1), 4)

        binarizer = Binarizer(copy=True)
        X_bin = binarizer.transform(X)
        assert_true(X_bin is not X)
        X_bin = toarray(X_bin)
        assert_equal(np.sum(X_bin == 0), 2)
        assert_equal(np.sum(X_bin == 1), 4)

        binarizer = Binarizer(copy=False)
        X_bin = binarizer.transform(X)
        if init is not list:
            assert_true(X_bin is X)

        binarizer = Binarizer(copy=False)
        X_float = np.array([[1, 0, 5], [2, 3, -1]], dtype=np.float64)
        X_bin = binarizer.transform(X_float)
        if init is not list:
            assert_true(X_bin is X_float)

        X_bin = toarray(X_bin)
        assert_equal(np.sum(X_bin == 0), 2)
        assert_equal(np.sum(X_bin == 1), 4)

    binarizer = Binarizer(threshold=-0.5, copy=True)
    for init in (np.array, list):
        X = init(X_.copy())

        X_bin = toarray(binarizer.transform(X))
        assert_equal(np.sum(X_bin == 0), 1)
        assert_equal(np.sum(X_bin == 1), 5)
        X_bin = binarizer.transform(X)

    # Cannot use threshold < 0 for sparse
    assert_raises(ValueError, binarizer.transform, sparse.csc_matrix(X))


def test_center_kernel():
    # Test that KernelCenterer is equivalent to StandardScaler
    # in feature space
    rng = np.random.RandomState(0)
    X_fit = rng.random_sample((5, 4))
    scaler = StandardScaler(with_std=False)
    scaler.fit(X_fit)
    X_fit_centered = scaler.transform(X_fit)
    K_fit = np.dot(X_fit, X_fit.T)

    # center fit time matrix
    centerer = KernelCenterer()
    K_fit_centered = np.dot(X_fit_centered, X_fit_centered.T)
    K_fit_centered2 = centerer.fit_transform(K_fit)
    assert_array_almost_equal(K_fit_centered, K_fit_centered2)

    # center predict time matrix
    X_pred = rng.random_sample((2, 4))
    K_pred = np.dot(X_pred, X_fit.T)
    X_pred_centered = scaler.transform(X_pred)
    K_pred_centered = np.dot(X_pred_centered, X_fit_centered.T)
    K_pred_centered2 = centerer.transform(K_pred)
    assert_array_almost_equal(K_pred_centered, K_pred_centered2)


def test_cv_pipeline_precomputed():
    # Cross-validate a regression on four coplanar points with the same
    # value. Use precomputed kernel to ensure Pipeline with KernelCenterer
    # is treated as a _pairwise operation.
    X = np.array([[3, 0, 0], [0, 3, 0], [0, 0, 3], [1, 1, 1]])
    y_true = np.ones((4,))
    K = X.dot(X.T)
    kcent = KernelCenterer()
    pipeline = Pipeline([("kernel_centerer", kcent), ("svr",
                        SVR(gamma='scale'))])

    # did the pipeline set the _pairwise attribute?
    assert_true(pipeline._pairwise)

    # test cross-validation, score should be almost perfect
    # NB: this test is pretty vacuous -- it's mainly to test integration
    #     of Pipeline and KernelCenterer
    y_pred = cross_val_predict(pipeline, K, y_true, cv=2)
    assert_array_almost_equal(y_true, y_pred)


def test_fit_transform():
    rng = np.random.RandomState(0)
    X = rng.random_sample((5, 4))
    for obj in ((StandardScaler(), Normalizer(), Binarizer())):
        X_transformed = obj.fit(X).transform(X)
        X_transformed2 = obj.fit_transform(X)
        assert_array_equal(X_transformed, X_transformed2)


def test_add_dummy_feature():
    X = [[1, 0], [0, 1], [0, 1]]
    X = add_dummy_feature(X)
    assert_array_equal(X, [[1, 1, 0], [1, 0, 1], [1, 0, 1]])


def test_add_dummy_feature_coo():
    X = sparse.coo_matrix([[1, 0], [0, 1], [0, 1]])
    X = add_dummy_feature(X)
    assert_true(sparse.isspmatrix_coo(X), X)
    assert_array_equal(X.toarray(), [[1, 1, 0], [1, 0, 1], [1, 0, 1]])


def test_add_dummy_feature_csc():
    X = sparse.csc_matrix([[1, 0], [0, 1], [0, 1]])
    X = add_dummy_feature(X)
    assert_true(sparse.isspmatrix_csc(X), X)
    assert_array_equal(X.toarray(), [[1, 1, 0], [1, 0, 1], [1, 0, 1]])


def test_add_dummy_feature_csr():
    X = sparse.csr_matrix([[1, 0], [0, 1], [0, 1]])
    X = add_dummy_feature(X)
    assert_true(sparse.isspmatrix_csr(X), X)
    assert_array_equal(X.toarray(), [[1, 1, 0], [1, 0, 1], [1, 0, 1]])


<<<<<<< HEAD
def test_one_hot_encoder_sparse():
    # Test OneHotEncoder's fit and transform.
    X = [[3, 2, 1], [0, 1, 1]]
    enc = OneHotEncoder()
    # discover max values automatically
    X_trans = enc.fit_transform(X).toarray()
    assert_equal(X_trans.shape, (2, 5))
    assert_array_equal(enc.active_features_,
                       np.where([1, 0, 0, 1, 0, 1, 1, 0, 1])[0])
    assert_array_equal(enc.feature_indices_, [0, 4, 7, 9])

    # check outcome
    assert_array_equal(X_trans,
                       [[0., 1., 0., 1., 1.],
                        [1., 0., 1., 0., 1.]])

    # max value given as 3
    enc = OneHotEncoder(n_values=4)
    X_trans = enc.fit_transform(X)
    assert_equal(X_trans.shape, (2, 4 * 3))
    assert_array_equal(enc.feature_indices_, [0, 4, 8, 12])

    # max value given per feature
    enc = OneHotEncoder(n_values=[3, 2, 2])
    X = [[1, 0, 1], [0, 1, 1]]
    X_trans = enc.fit_transform(X)
    assert_equal(X_trans.shape, (2, 3 + 2 + 2))
    assert_array_equal(enc.n_values_, [3, 2, 2])
    # check that testing with larger feature works:
    X = np.array([[2, 0, 1], [0, 1, 1]])
    enc.transform(X)

    # test that an error is raised when out of bounds:
    X_too_large = [[0, 2, 1], [0, 1, 1]]
    assert_raises(ValueError, enc.transform, X_too_large)
    error_msg = r"unknown categorical feature present \[2\] during transform."
    assert_raises_regex(ValueError, error_msg, enc.transform, X_too_large)
    assert_raises(ValueError, OneHotEncoder(n_values=2).fit_transform, X)

    # test that error is raised when wrong number of features
    assert_raises(ValueError, enc.transform, X[:, :-1])
    # test that error is raised when wrong number of features in fit
    # with prespecified n_values
    assert_raises(ValueError, enc.fit, X[:, :-1])
    # test exception on wrong init param
    assert_raises(TypeError, OneHotEncoder(n_values=np.int).fit, X)

    enc = OneHotEncoder()
    # test negative input to fit
    assert_raises(ValueError, enc.fit, [[0], [-1]])

    # test negative input to transform
    enc.fit([[0], [1]])
    assert_raises(ValueError, enc.transform, [[0], [-1]])


def test_one_hot_encoder_dense():
    # check for sparse=False
    X = [[3, 2, 1], [0, 1, 1]]
    enc = OneHotEncoder(sparse=False)
    # discover max values automatically
    X_trans = enc.fit_transform(X)
    assert_equal(X_trans.shape, (2, 5))
    assert_array_equal(enc.active_features_,
                       np.where([1, 0, 0, 1, 0, 1, 1, 0, 1])[0])
    assert_array_equal(enc.feature_indices_, [0, 4, 7, 9])

    # check outcome
    assert_array_equal(X_trans,
                       np.array([[0., 1., 0., 1., 1.],
                                 [1., 0., 1., 0., 1.]]))


def _check_transform_selected(X, X_expected, dtype, sel):
    for M in (X, sparse.csr_matrix(X)):
        Xtr = _transform_selected(M, Binarizer().transform, dtype, sel)
        assert_array_equal(toarray(Xtr), X_expected)


@pytest.mark.parametrize("output_dtype", [np.int32, np.float32, np.float64])
@pytest.mark.parametrize("input_dtype", [np.int32, np.float32, np.float64])
def test_transform_selected(output_dtype, input_dtype):
    X = np.asarray([[3, 2, 1], [0, 1, 1]], dtype=input_dtype)

    X_expected = np.asarray([[1, 2, 1], [0, 1, 1]], dtype=output_dtype)
    _check_transform_selected(X, X_expected, output_dtype, [0])
    _check_transform_selected(X, X_expected, output_dtype,
                              [True, False, False])

    X_expected = np.asarray([[1, 1, 1], [0, 1, 1]], dtype=output_dtype)
    _check_transform_selected(X, X_expected, output_dtype, [0, 1, 2])
    _check_transform_selected(X, X_expected, output_dtype, [True, True, True])
    _check_transform_selected(X, X_expected, output_dtype, "all")

    _check_transform_selected(X, X, output_dtype, [])
    _check_transform_selected(X, X, output_dtype, [False, False, False])


def test_transform_selected_retain_order():
    X = [[-1, 1], [2, -2]]

    assert_raise_message(ValueError,
                         "The retain_order option can only be set to True "
                         "for dense matrices.",
                         _transform_selected, sparse.csr_matrix(X),
                         Binarizer().transform, dtype=np.int, selected=[0],
                         retain_order=True)

    def transform(X):
        return np.hstack((X, [[0], [0]]))

    assert_raise_message(ValueError,
                         "The retain_order option can only be set to True "
                         "if the dimensions of the input array match the "
                         "dimensions of the transformed array.",
                         _transform_selected, X, transform, dtype=np.int,
                         selected=[0], retain_order=True)

    X_expected = [[-1, 1], [2, 0]]
    Xtr = _transform_selected(X, Binarizer().transform, dtype=np.int,
                              selected=[1], retain_order=True)
    assert_array_equal(toarray(Xtr), X_expected)

    X_expected = [[0, 1], [1, -2]]
    Xtr = _transform_selected(X, Binarizer().transform, dtype=np.int,
                              selected=[0], retain_order=True)
    assert_array_equal(toarray(Xtr), X_expected)


@pytest.mark.parametrize("output_dtype", [np.int32, np.float32, np.float64])
@pytest.mark.parametrize("input_dtype", [np.int32, np.float32, np.float64])
def test_transform_selected_copy_arg(output_dtype, input_dtype):
    # transformer that alters X
    def _mutating_transformer(X):
        X[0, 0] = X[0, 0] + 1
        return X

    original_X = np.asarray([[1, 2], [3, 4]], dtype=input_dtype)
    expected_Xtr = np.asarray([[2, 2], [3, 4]], dtype=output_dtype)

    X = original_X.copy()
    Xtr = _transform_selected(X, _mutating_transformer, output_dtype,
                              copy=True, selected='all')

    assert_array_equal(toarray(X), toarray(original_X))
    assert_array_equal(toarray(Xtr), expected_Xtr)


def _run_one_hot(X, X2, cat):
    enc = OneHotEncoder(categorical_features=cat)
    Xtr = enc.fit_transform(X)
    X2tr = enc.transform(X2)
    return Xtr, X2tr


def _check_one_hot(X, X2, cat, n_features):
    ind = np.where(cat)[0]
    # With mask
    A, B = _run_one_hot(X, X2, cat)
    # With indices
    C, D = _run_one_hot(X, X2, ind)
    # Check shape
    assert_equal(A.shape, (2, n_features))
    assert_equal(B.shape, (1, n_features))
    assert_equal(C.shape, (2, n_features))
    assert_equal(D.shape, (1, n_features))
    # Check that mask and indices give the same results
    assert_array_equal(toarray(A), toarray(C))
    assert_array_equal(toarray(B), toarray(D))


def test_one_hot_encoder_categorical_features():
    X = np.array([[3, 2, 1], [0, 1, 1]])
    X2 = np.array([[1, 1, 1]])

    cat = [True, False, False]
    _check_one_hot(X, X2, cat, 4)

    # Edge case: all non-categorical
    cat = [False, False, False]
    _check_one_hot(X, X2, cat, 3)

    # Edge case: all categorical
    cat = [True, True, True]
    _check_one_hot(X, X2, cat, 5)


@pytest.mark.parametrize("output_dtype", [np.int32, np.float32, np.float64])
@pytest.mark.parametrize("input_dtype",  [np.int32, np.float32, np.float64])
@pytest.mark.parametrize("sparse", [True, False])
def test_one_hot_encoder_preserve_type(input_dtype, output_dtype, sparse):
    X = np.array([[0, 1, 0, 0], [1, 2, 0, 0]], dtype=input_dtype)
    transformer = OneHotEncoder(categorical_features=[0, 1],
                                dtype=output_dtype, sparse=sparse)
    X_trans = transformer.fit_transform(X)
    assert X_trans.dtype == output_dtype


def test_one_hot_encoder_unknown_transform():
    X = np.array([[0, 2, 1], [1, 0, 3], [1, 0, 2]])
    y = np.array([[4, 1, 1]])

    # Test that one hot encoder raises error for unknown features
    # present during transform.
    oh = OneHotEncoder(handle_unknown='error')
    oh.fit(X)
    assert_raises(ValueError, oh.transform, y)

    # Test the ignore option, ignores unknown features.
    oh = OneHotEncoder(handle_unknown='ignore')
    oh.fit(X)
    assert_array_equal(
        oh.transform(y).toarray(),
        np.array([[0.,  0.,  0.,  0.,  1.,  0.,  0.]]))

    # Raise error if handle_unknown is neither ignore or error.
    oh = OneHotEncoder(handle_unknown='42')
    oh.fit(X)
    assert_raises(ValueError, oh.transform, y)


def check_categorical_onehot(X):
    enc = CategoricalEncoder(encoding='onehot')
    Xtr1 = enc.fit_transform(X)

    enc = CategoricalEncoder(encoding='onehot-dense')
    Xtr2 = enc.fit_transform(X)

    assert_allclose(Xtr1.toarray(), Xtr2)

    assert sparse.isspmatrix_csr(Xtr1)
    return Xtr1.toarray()


def test_categorical_encoder_onehot():
    X = [['abc', 1, 55], ['def', 2, 55]]

    Xtr = check_categorical_onehot(np.array(X)[:, [0]])
    assert_allclose(Xtr, [[1, 0], [0, 1]])

    Xtr = check_categorical_onehot(np.array(X)[:, [0, 1]])
    assert_allclose(Xtr, [[1, 0, 1, 0], [0, 1, 0, 1]])

    Xtr = CategoricalEncoder().fit_transform(X)
    assert_allclose(Xtr.toarray(), [[1, 0, 1, 0,  1], [0, 1, 0, 1, 1]])


def test_categorical_encoder_onehot_inverse():
    for encoding in ['onehot', 'onehot-dense']:
        X = [['abc', 2, 55], ['def', 1, 55], ['abc', 3, 55]]
        enc = CategoricalEncoder(encoding=encoding)
        X_tr = enc.fit_transform(X)
        exp = np.array(X, dtype=object)
        assert_array_equal(enc.inverse_transform(X_tr), exp)

        X = [[2, 55], [1, 55], [3, 55]]
        enc = CategoricalEncoder(encoding=encoding)
        X_tr = enc.fit_transform(X)
        exp = np.array(X)
        assert_array_equal(enc.inverse_transform(X_tr), exp)

        # with unknown categories
        X = [['abc', 2, 55], ['def', 1, 55], ['abc', 3, 55]]
        enc = CategoricalEncoder(encoding=encoding, handle_unknown='ignore',
                                 categories=[['abc', 'def'], [1, 2],
                                             [54, 55, 56]])
        X_tr = enc.fit_transform(X)
        exp = np.array(X, dtype=object)
        exp[2, 1] = None
        assert_array_equal(enc.inverse_transform(X_tr), exp)

        # with an otherwise numerical output, still object if unknown
        X = [[2, 55], [1, 55], [3, 55]]
        enc = CategoricalEncoder(encoding=encoding,
                                 categories=[[1, 2], [54, 56]],
                                 handle_unknown='ignore')
        X_tr = enc.fit_transform(X)
        exp = np.array(X, dtype=object)
        exp[2, 0] = None
        exp[:, 1] = None
        assert_array_equal(enc.inverse_transform(X_tr), exp)

        # incorrect shape raises
        X_tr = np.array([[0, 1, 1], [1, 0, 1]])
        msg = re.escape('Shape of the passed X data is not correct')
        assert_raises_regex(ValueError, msg, enc.inverse_transform, X_tr)


def test_categorical_encoder_handle_unknown():
    X = np.array([[1, 2, 3], [4, 5, 6]])
    X2 = np.array([[7, 5, 3]])

    # Test that encoder raises error for unknown features during transform.
    enc = CategoricalEncoder()
    enc.fit(X)
    msg = re.escape('unknown categories [7] in column 0')
    assert_raises_regex(ValueError, msg, enc.transform, X2)

    # With 'ignore' you get all 0's in result
    enc = CategoricalEncoder(handle_unknown='ignore')
    enc.fit(X)
    X2_passed = X2.copy()
    Xtr = enc.transform(X2_passed)
    assert_allclose(Xtr.toarray(), [[0, 0, 0, 1, 1, 0]])
    # ensure transformed data was not modified in place
    assert_allclose(X2, X2_passed)

    # Invalid option
    enc = CategoricalEncoder(handle_unknown='invalid')
    assert_raises(ValueError, enc.fit, X)


def test_categorical_encoder_categories():
    X = [['abc', 1, 55], ['def', 2, 55]]

    # order of categories should not depend on order of samples
    for Xi in [X, X[::-1]]:
        enc = CategoricalEncoder()
        enc.fit(Xi)
        assert enc.categories == 'auto'
        assert isinstance(enc.categories_, list)
        cat_exp = [['abc', 'def'], [1, 2], [55]]
        for res, exp in zip(enc.categories_, cat_exp):
            assert res.tolist() == exp


def test_categorical_encoder_specified_categories():
    X = np.array([['a', 'b']], dtype=object).T

    enc = CategoricalEncoder(categories=[['a', 'b', 'c']])
    exp = np.array([[1., 0., 0.],
                    [0., 1., 0.]])
    assert_array_equal(enc.fit_transform(X).toarray(), exp)
    assert enc.categories[0] == ['a', 'b', 'c']
    assert enc.categories_[0].tolist() == ['a', 'b', 'c']
    assert np.issubdtype(enc.categories_[0].dtype, np.str_)

    # unsorted passed categories raises for now
    enc = CategoricalEncoder(categories=[['c', 'b', 'a']])
    msg = re.escape('Unsorted categories are not yet supported')
    assert_raises_regex(ValueError, msg, enc.fit_transform, X)

    # multiple columns
    X = np.array([['a', 'b'], [0, 2]], dtype=object).T
    enc = CategoricalEncoder(categories=[['a', 'b', 'c'], [0, 1, 2]])
    exp = np.array([[1., 0., 0., 1., 0., 0.],
                    [0., 1., 0., 0., 0., 1.]])
    assert_array_equal(enc.fit_transform(X).toarray(), exp)
    assert enc.categories_[0].tolist() == ['a', 'b', 'c']
    assert np.issubdtype(enc.categories_[0].dtype, np.str_)
    assert enc.categories_[1].tolist() == [0, 1, 2]
    assert np.issubdtype(enc.categories_[1].dtype, np.integer)

    # when specifying categories manually, unknown categories should already
    # raise when fitting
    X = np.array([['a', 'b', 'c']]).T
    enc = CategoricalEncoder(categories=[['a', 'b']])
    assert_raises(ValueError, enc.fit, X)
    enc = CategoricalEncoder(categories=[['a', 'b']], handle_unknown='ignore')
    exp = np.array([[1., 0.], [0., 1.], [0., 0.]])
    assert_array_equal(enc.fit(X).transform(X).toarray(), exp)


def test_categorical_encoder_pandas():
    try:
        import pandas as pd
    except ImportError:
        raise SkipTest("pandas is not installed")

    X_df = pd.DataFrame({'A': ['a', 'b'], 'B': [1, 2]})

    Xtr = check_categorical_onehot(X_df)
    assert_allclose(Xtr, [[1, 0, 1, 0], [0, 1, 0, 1]])


def test_categorical_encoder_ordinal():
    X = [['abc', 2, 55], ['def', 1, 55]]

    enc = CategoricalEncoder(encoding='other')
    assert_raises(ValueError, enc.fit, X)

    enc = CategoricalEncoder(encoding='ordinal', handle_unknown='ignore')
    assert_raises(ValueError, enc.fit, X)

    enc = CategoricalEncoder(encoding='ordinal')
    exp = np.array([[0, 1, 0],
                    [1, 0, 0]], dtype='int64')
    assert_array_equal(enc.fit_transform(X), exp.astype('float64'))
    enc = CategoricalEncoder(encoding='ordinal', dtype='int64')
    assert_array_equal(enc.fit_transform(X), exp)


def test_categorical_encoder_ordinal_inverse():
    X = [['abc', 2, 55], ['def', 1, 55]]
    enc = CategoricalEncoder(encoding='ordinal')
    X_tr = enc.fit_transform(X)
    exp = np.array(X, dtype=object)
    assert_array_equal(enc.inverse_transform(X_tr), exp)

    # incorrect shape raises
    X_tr = np.array([[0, 1, 1, 2], [1, 0, 1, 0]])
    msg = re.escape('Shape of the passed X data is not correct')
    assert_raises_regex(ValueError, msg, enc.inverse_transform, X_tr)


def test_categorical_encoder_dtypes():
    # check that dtypes are preserved when determining categories
    enc = CategoricalEncoder()
    exp = np.array([[1., 0., 1., 0.], [0., 1., 0., 1.]], dtype='float64')

    for X in [np.array([[1, 2], [3, 4]], dtype='int64'),
              np.array([[1, 2], [3, 4]], dtype='float64'),
              np.array([['a', 'b'], ['c', 'd']]),  # string dtype
              np.array([[1, 'a'], [3, 'b']], dtype='object')]:
        enc.fit(X)
        assert all([enc.categories_[i].dtype == X.dtype for i in range(2)])
        assert_array_equal(enc.transform(X).toarray(), exp)

    X = [[1, 2], [3, 4]]
    enc.fit(X)
    assert all([np.issubdtype(enc.categories_[i].dtype, np.integer)
                for i in range(2)])
    assert_array_equal(enc.transform(X).toarray(), exp)

    X = [[1, 'a'], [3, 'b']]
    enc.fit(X)
    assert all([enc.categories_[i].dtype == 'object' for i in range(2)])
    assert_array_equal(enc.transform(X).toarray(), exp)


def test_categorical_encoder_dtypes_pandas():
    # check dtype (similar to test_categorical_encoder_dtypes for dataframes)
    try:
        import pandas as pd
    except ImportError:
        raise SkipTest("pandas is not installed")

    enc = CategoricalEncoder()
    exp = np.array([[1., 0., 1., 0.], [0., 1., 0., 1.]], dtype='float64')

    X = pd.DataFrame({'A': [1, 2], 'B': [3, 4]}, dtype='int64')
    enc.fit(X)
    assert all([enc.categories_[i].dtype == 'int64' for i in range(2)])
    assert_array_equal(enc.transform(X).toarray(), exp)

    X = pd.DataFrame({'A': [1, 2], 'B': ['a', 'b']})
    enc.fit(X)
    assert all([enc.categories_[i].dtype == 'object' for i in range(2)])
    assert_array_equal(enc.transform(X).toarray(), exp)


def test_categorical_encoder_warning():
    enc = CategoricalEncoder()
    X = [['Male', 1], ['Female', 3]]
    np.testing.assert_no_warnings(enc.fit_transform, X)


=======
>>>>>>> bf9e4053
def test_fit_cold_start():
    X = iris.data
    X_2d = X[:, :2]

    # Scalers that have a partial_fit method
    scalers = [StandardScaler(with_mean=False, with_std=False),
               MinMaxScaler(),
               MaxAbsScaler()]

    for scaler in scalers:
        scaler.fit_transform(X)
        # with a different shape, this may break the scaler unless the internal
        # state is reset
        scaler.fit_transform(X_2d)


def test_quantile_transform_valid_axis():
    X = np.array([[0, 25, 50, 75, 100],
                  [2, 4, 6, 8, 10],
                  [2.6, 4.1, 2.3, 9.5, 0.1]])

    assert_raises_regex(ValueError, "axis should be either equal to 0 or 1"
                        ". Got axis=2", quantile_transform, X.T, axis=2)


def test_power_transformer_notfitted():
    pt = PowerTransformer(method='box-cox')
    X = np.abs(X_1col)
    assert_raises(NotFittedError, pt.transform, X)
    assert_raises(NotFittedError, pt.inverse_transform, X)


def test_power_transformer_1d():
    X = np.abs(X_1col)

    for standardize in [True, False]:
        pt = PowerTransformer(method='box-cox', standardize=standardize)

        X_trans = pt.fit_transform(X)
        X_trans_func = power_transform(X, standardize=standardize)

        X_expected, lambda_expected = stats.boxcox(X.flatten())

        if standardize:
            X_expected = scale(X_expected)

        assert_almost_equal(X_expected.reshape(-1, 1), X_trans)
        assert_almost_equal(X_expected.reshape(-1, 1), X_trans_func)

        assert_almost_equal(X, pt.inverse_transform(X_trans))
        assert_almost_equal(lambda_expected, pt.lambdas_[0])

        assert len(pt.lambdas_) == X.shape[1]
        assert isinstance(pt.lambdas_, np.ndarray)


def test_power_transformer_2d():
    X = np.abs(X_2d)

    for standardize in [True, False]:
        pt = PowerTransformer(method='box-cox', standardize=standardize)

        X_trans_class = pt.fit_transform(X)
        X_trans_func = power_transform(X, standardize=standardize)

        for X_trans in [X_trans_class, X_trans_func]:
            for j in range(X_trans.shape[1]):
                X_expected, lmbda = stats.boxcox(X[:, j].flatten())

                if standardize:
                    X_expected = scale(X_expected)

                assert_almost_equal(X_trans[:, j], X_expected)
                assert_almost_equal(lmbda, pt.lambdas_[j])

            # Test inverse transformation
            X_inv = pt.inverse_transform(X_trans)
            assert_array_almost_equal(X_inv, X)

        assert len(pt.lambdas_) == X.shape[1]
        assert isinstance(pt.lambdas_, np.ndarray)


def test_power_transformer_strictly_positive_exception():
    pt = PowerTransformer(method='box-cox')
    pt.fit(np.abs(X_2d))

    # Exceptions should be raised for negative arrays and zero arrays
    X_with_negatives = X_2d
    not_positive_message = 'strictly positive'

    assert_raise_message(ValueError, not_positive_message,
                         pt.transform, X_with_negatives)

    assert_raise_message(ValueError, not_positive_message,
                         pt.fit, X_with_negatives)

    assert_raise_message(ValueError, not_positive_message,
                         power_transform, X_with_negatives)

    assert_raise_message(ValueError, not_positive_message,
                         pt.transform, np.zeros(X_2d.shape))

    assert_raise_message(ValueError, not_positive_message,
                         pt.fit, np.zeros(X_2d.shape))

    assert_raise_message(ValueError, not_positive_message,
                         power_transform, np.zeros(X_2d.shape))


def test_power_transformer_shape_exception():
    pt = PowerTransformer(method='box-cox')
    X = np.abs(X_2d)
    pt.fit(X)

    # Exceptions should be raised for arrays with different num_columns
    # than during fitting
    wrong_shape_message = 'Input data has a different number of features'

    assert_raise_message(ValueError, wrong_shape_message,
                         pt.transform, X[:, 0:1])

    assert_raise_message(ValueError, wrong_shape_message,
                         pt.inverse_transform, X[:, 0:1])


def test_power_transformer_method_exception():
    pt = PowerTransformer(method='monty-python')
    X = np.abs(X_2d)

    # An exception should be raised if PowerTransformer.method isn't valid
    bad_method_message = "'method' must be one of"
    assert_raise_message(ValueError, bad_method_message,
                         pt.fit, X)


def test_power_transformer_lambda_zero():
    pt = PowerTransformer(method='box-cox', standardize=False)
    X = np.abs(X_2d)[:, 0:1]

    # Test the lambda = 0 case
    pt.lambdas_ = np.array([0])
    X_trans = pt.transform(X)
    assert_array_almost_equal(pt.inverse_transform(X_trans), X)<|MERGE_RESOLUTION|>--- conflicted
+++ resolved
@@ -1909,466 +1909,6 @@
     assert_array_equal(X.toarray(), [[1, 1, 0], [1, 0, 1], [1, 0, 1]])
 
 
-<<<<<<< HEAD
-def test_one_hot_encoder_sparse():
-    # Test OneHotEncoder's fit and transform.
-    X = [[3, 2, 1], [0, 1, 1]]
-    enc = OneHotEncoder()
-    # discover max values automatically
-    X_trans = enc.fit_transform(X).toarray()
-    assert_equal(X_trans.shape, (2, 5))
-    assert_array_equal(enc.active_features_,
-                       np.where([1, 0, 0, 1, 0, 1, 1, 0, 1])[0])
-    assert_array_equal(enc.feature_indices_, [0, 4, 7, 9])
-
-    # check outcome
-    assert_array_equal(X_trans,
-                       [[0., 1., 0., 1., 1.],
-                        [1., 0., 1., 0., 1.]])
-
-    # max value given as 3
-    enc = OneHotEncoder(n_values=4)
-    X_trans = enc.fit_transform(X)
-    assert_equal(X_trans.shape, (2, 4 * 3))
-    assert_array_equal(enc.feature_indices_, [0, 4, 8, 12])
-
-    # max value given per feature
-    enc = OneHotEncoder(n_values=[3, 2, 2])
-    X = [[1, 0, 1], [0, 1, 1]]
-    X_trans = enc.fit_transform(X)
-    assert_equal(X_trans.shape, (2, 3 + 2 + 2))
-    assert_array_equal(enc.n_values_, [3, 2, 2])
-    # check that testing with larger feature works:
-    X = np.array([[2, 0, 1], [0, 1, 1]])
-    enc.transform(X)
-
-    # test that an error is raised when out of bounds:
-    X_too_large = [[0, 2, 1], [0, 1, 1]]
-    assert_raises(ValueError, enc.transform, X_too_large)
-    error_msg = r"unknown categorical feature present \[2\] during transform."
-    assert_raises_regex(ValueError, error_msg, enc.transform, X_too_large)
-    assert_raises(ValueError, OneHotEncoder(n_values=2).fit_transform, X)
-
-    # test that error is raised when wrong number of features
-    assert_raises(ValueError, enc.transform, X[:, :-1])
-    # test that error is raised when wrong number of features in fit
-    # with prespecified n_values
-    assert_raises(ValueError, enc.fit, X[:, :-1])
-    # test exception on wrong init param
-    assert_raises(TypeError, OneHotEncoder(n_values=np.int).fit, X)
-
-    enc = OneHotEncoder()
-    # test negative input to fit
-    assert_raises(ValueError, enc.fit, [[0], [-1]])
-
-    # test negative input to transform
-    enc.fit([[0], [1]])
-    assert_raises(ValueError, enc.transform, [[0], [-1]])
-
-
-def test_one_hot_encoder_dense():
-    # check for sparse=False
-    X = [[3, 2, 1], [0, 1, 1]]
-    enc = OneHotEncoder(sparse=False)
-    # discover max values automatically
-    X_trans = enc.fit_transform(X)
-    assert_equal(X_trans.shape, (2, 5))
-    assert_array_equal(enc.active_features_,
-                       np.where([1, 0, 0, 1, 0, 1, 1, 0, 1])[0])
-    assert_array_equal(enc.feature_indices_, [0, 4, 7, 9])
-
-    # check outcome
-    assert_array_equal(X_trans,
-                       np.array([[0., 1., 0., 1., 1.],
-                                 [1., 0., 1., 0., 1.]]))
-
-
-def _check_transform_selected(X, X_expected, dtype, sel):
-    for M in (X, sparse.csr_matrix(X)):
-        Xtr = _transform_selected(M, Binarizer().transform, dtype, sel)
-        assert_array_equal(toarray(Xtr), X_expected)
-
-
-@pytest.mark.parametrize("output_dtype", [np.int32, np.float32, np.float64])
-@pytest.mark.parametrize("input_dtype", [np.int32, np.float32, np.float64])
-def test_transform_selected(output_dtype, input_dtype):
-    X = np.asarray([[3, 2, 1], [0, 1, 1]], dtype=input_dtype)
-
-    X_expected = np.asarray([[1, 2, 1], [0, 1, 1]], dtype=output_dtype)
-    _check_transform_selected(X, X_expected, output_dtype, [0])
-    _check_transform_selected(X, X_expected, output_dtype,
-                              [True, False, False])
-
-    X_expected = np.asarray([[1, 1, 1], [0, 1, 1]], dtype=output_dtype)
-    _check_transform_selected(X, X_expected, output_dtype, [0, 1, 2])
-    _check_transform_selected(X, X_expected, output_dtype, [True, True, True])
-    _check_transform_selected(X, X_expected, output_dtype, "all")
-
-    _check_transform_selected(X, X, output_dtype, [])
-    _check_transform_selected(X, X, output_dtype, [False, False, False])
-
-
-def test_transform_selected_retain_order():
-    X = [[-1, 1], [2, -2]]
-
-    assert_raise_message(ValueError,
-                         "The retain_order option can only be set to True "
-                         "for dense matrices.",
-                         _transform_selected, sparse.csr_matrix(X),
-                         Binarizer().transform, dtype=np.int, selected=[0],
-                         retain_order=True)
-
-    def transform(X):
-        return np.hstack((X, [[0], [0]]))
-
-    assert_raise_message(ValueError,
-                         "The retain_order option can only be set to True "
-                         "if the dimensions of the input array match the "
-                         "dimensions of the transformed array.",
-                         _transform_selected, X, transform, dtype=np.int,
-                         selected=[0], retain_order=True)
-
-    X_expected = [[-1, 1], [2, 0]]
-    Xtr = _transform_selected(X, Binarizer().transform, dtype=np.int,
-                              selected=[1], retain_order=True)
-    assert_array_equal(toarray(Xtr), X_expected)
-
-    X_expected = [[0, 1], [1, -2]]
-    Xtr = _transform_selected(X, Binarizer().transform, dtype=np.int,
-                              selected=[0], retain_order=True)
-    assert_array_equal(toarray(Xtr), X_expected)
-
-
-@pytest.mark.parametrize("output_dtype", [np.int32, np.float32, np.float64])
-@pytest.mark.parametrize("input_dtype", [np.int32, np.float32, np.float64])
-def test_transform_selected_copy_arg(output_dtype, input_dtype):
-    # transformer that alters X
-    def _mutating_transformer(X):
-        X[0, 0] = X[0, 0] + 1
-        return X
-
-    original_X = np.asarray([[1, 2], [3, 4]], dtype=input_dtype)
-    expected_Xtr = np.asarray([[2, 2], [3, 4]], dtype=output_dtype)
-
-    X = original_X.copy()
-    Xtr = _transform_selected(X, _mutating_transformer, output_dtype,
-                              copy=True, selected='all')
-
-    assert_array_equal(toarray(X), toarray(original_X))
-    assert_array_equal(toarray(Xtr), expected_Xtr)
-
-
-def _run_one_hot(X, X2, cat):
-    enc = OneHotEncoder(categorical_features=cat)
-    Xtr = enc.fit_transform(X)
-    X2tr = enc.transform(X2)
-    return Xtr, X2tr
-
-
-def _check_one_hot(X, X2, cat, n_features):
-    ind = np.where(cat)[0]
-    # With mask
-    A, B = _run_one_hot(X, X2, cat)
-    # With indices
-    C, D = _run_one_hot(X, X2, ind)
-    # Check shape
-    assert_equal(A.shape, (2, n_features))
-    assert_equal(B.shape, (1, n_features))
-    assert_equal(C.shape, (2, n_features))
-    assert_equal(D.shape, (1, n_features))
-    # Check that mask and indices give the same results
-    assert_array_equal(toarray(A), toarray(C))
-    assert_array_equal(toarray(B), toarray(D))
-
-
-def test_one_hot_encoder_categorical_features():
-    X = np.array([[3, 2, 1], [0, 1, 1]])
-    X2 = np.array([[1, 1, 1]])
-
-    cat = [True, False, False]
-    _check_one_hot(X, X2, cat, 4)
-
-    # Edge case: all non-categorical
-    cat = [False, False, False]
-    _check_one_hot(X, X2, cat, 3)
-
-    # Edge case: all categorical
-    cat = [True, True, True]
-    _check_one_hot(X, X2, cat, 5)
-
-
-@pytest.mark.parametrize("output_dtype", [np.int32, np.float32, np.float64])
-@pytest.mark.parametrize("input_dtype",  [np.int32, np.float32, np.float64])
-@pytest.mark.parametrize("sparse", [True, False])
-def test_one_hot_encoder_preserve_type(input_dtype, output_dtype, sparse):
-    X = np.array([[0, 1, 0, 0], [1, 2, 0, 0]], dtype=input_dtype)
-    transformer = OneHotEncoder(categorical_features=[0, 1],
-                                dtype=output_dtype, sparse=sparse)
-    X_trans = transformer.fit_transform(X)
-    assert X_trans.dtype == output_dtype
-
-
-def test_one_hot_encoder_unknown_transform():
-    X = np.array([[0, 2, 1], [1, 0, 3], [1, 0, 2]])
-    y = np.array([[4, 1, 1]])
-
-    # Test that one hot encoder raises error for unknown features
-    # present during transform.
-    oh = OneHotEncoder(handle_unknown='error')
-    oh.fit(X)
-    assert_raises(ValueError, oh.transform, y)
-
-    # Test the ignore option, ignores unknown features.
-    oh = OneHotEncoder(handle_unknown='ignore')
-    oh.fit(X)
-    assert_array_equal(
-        oh.transform(y).toarray(),
-        np.array([[0.,  0.,  0.,  0.,  1.,  0.,  0.]]))
-
-    # Raise error if handle_unknown is neither ignore or error.
-    oh = OneHotEncoder(handle_unknown='42')
-    oh.fit(X)
-    assert_raises(ValueError, oh.transform, y)
-
-
-def check_categorical_onehot(X):
-    enc = CategoricalEncoder(encoding='onehot')
-    Xtr1 = enc.fit_transform(X)
-
-    enc = CategoricalEncoder(encoding='onehot-dense')
-    Xtr2 = enc.fit_transform(X)
-
-    assert_allclose(Xtr1.toarray(), Xtr2)
-
-    assert sparse.isspmatrix_csr(Xtr1)
-    return Xtr1.toarray()
-
-
-def test_categorical_encoder_onehot():
-    X = [['abc', 1, 55], ['def', 2, 55]]
-
-    Xtr = check_categorical_onehot(np.array(X)[:, [0]])
-    assert_allclose(Xtr, [[1, 0], [0, 1]])
-
-    Xtr = check_categorical_onehot(np.array(X)[:, [0, 1]])
-    assert_allclose(Xtr, [[1, 0, 1, 0], [0, 1, 0, 1]])
-
-    Xtr = CategoricalEncoder().fit_transform(X)
-    assert_allclose(Xtr.toarray(), [[1, 0, 1, 0,  1], [0, 1, 0, 1, 1]])
-
-
-def test_categorical_encoder_onehot_inverse():
-    for encoding in ['onehot', 'onehot-dense']:
-        X = [['abc', 2, 55], ['def', 1, 55], ['abc', 3, 55]]
-        enc = CategoricalEncoder(encoding=encoding)
-        X_tr = enc.fit_transform(X)
-        exp = np.array(X, dtype=object)
-        assert_array_equal(enc.inverse_transform(X_tr), exp)
-
-        X = [[2, 55], [1, 55], [3, 55]]
-        enc = CategoricalEncoder(encoding=encoding)
-        X_tr = enc.fit_transform(X)
-        exp = np.array(X)
-        assert_array_equal(enc.inverse_transform(X_tr), exp)
-
-        # with unknown categories
-        X = [['abc', 2, 55], ['def', 1, 55], ['abc', 3, 55]]
-        enc = CategoricalEncoder(encoding=encoding, handle_unknown='ignore',
-                                 categories=[['abc', 'def'], [1, 2],
-                                             [54, 55, 56]])
-        X_tr = enc.fit_transform(X)
-        exp = np.array(X, dtype=object)
-        exp[2, 1] = None
-        assert_array_equal(enc.inverse_transform(X_tr), exp)
-
-        # with an otherwise numerical output, still object if unknown
-        X = [[2, 55], [1, 55], [3, 55]]
-        enc = CategoricalEncoder(encoding=encoding,
-                                 categories=[[1, 2], [54, 56]],
-                                 handle_unknown='ignore')
-        X_tr = enc.fit_transform(X)
-        exp = np.array(X, dtype=object)
-        exp[2, 0] = None
-        exp[:, 1] = None
-        assert_array_equal(enc.inverse_transform(X_tr), exp)
-
-        # incorrect shape raises
-        X_tr = np.array([[0, 1, 1], [1, 0, 1]])
-        msg = re.escape('Shape of the passed X data is not correct')
-        assert_raises_regex(ValueError, msg, enc.inverse_transform, X_tr)
-
-
-def test_categorical_encoder_handle_unknown():
-    X = np.array([[1, 2, 3], [4, 5, 6]])
-    X2 = np.array([[7, 5, 3]])
-
-    # Test that encoder raises error for unknown features during transform.
-    enc = CategoricalEncoder()
-    enc.fit(X)
-    msg = re.escape('unknown categories [7] in column 0')
-    assert_raises_regex(ValueError, msg, enc.transform, X2)
-
-    # With 'ignore' you get all 0's in result
-    enc = CategoricalEncoder(handle_unknown='ignore')
-    enc.fit(X)
-    X2_passed = X2.copy()
-    Xtr = enc.transform(X2_passed)
-    assert_allclose(Xtr.toarray(), [[0, 0, 0, 1, 1, 0]])
-    # ensure transformed data was not modified in place
-    assert_allclose(X2, X2_passed)
-
-    # Invalid option
-    enc = CategoricalEncoder(handle_unknown='invalid')
-    assert_raises(ValueError, enc.fit, X)
-
-
-def test_categorical_encoder_categories():
-    X = [['abc', 1, 55], ['def', 2, 55]]
-
-    # order of categories should not depend on order of samples
-    for Xi in [X, X[::-1]]:
-        enc = CategoricalEncoder()
-        enc.fit(Xi)
-        assert enc.categories == 'auto'
-        assert isinstance(enc.categories_, list)
-        cat_exp = [['abc', 'def'], [1, 2], [55]]
-        for res, exp in zip(enc.categories_, cat_exp):
-            assert res.tolist() == exp
-
-
-def test_categorical_encoder_specified_categories():
-    X = np.array([['a', 'b']], dtype=object).T
-
-    enc = CategoricalEncoder(categories=[['a', 'b', 'c']])
-    exp = np.array([[1., 0., 0.],
-                    [0., 1., 0.]])
-    assert_array_equal(enc.fit_transform(X).toarray(), exp)
-    assert enc.categories[0] == ['a', 'b', 'c']
-    assert enc.categories_[0].tolist() == ['a', 'b', 'c']
-    assert np.issubdtype(enc.categories_[0].dtype, np.str_)
-
-    # unsorted passed categories raises for now
-    enc = CategoricalEncoder(categories=[['c', 'b', 'a']])
-    msg = re.escape('Unsorted categories are not yet supported')
-    assert_raises_regex(ValueError, msg, enc.fit_transform, X)
-
-    # multiple columns
-    X = np.array([['a', 'b'], [0, 2]], dtype=object).T
-    enc = CategoricalEncoder(categories=[['a', 'b', 'c'], [0, 1, 2]])
-    exp = np.array([[1., 0., 0., 1., 0., 0.],
-                    [0., 1., 0., 0., 0., 1.]])
-    assert_array_equal(enc.fit_transform(X).toarray(), exp)
-    assert enc.categories_[0].tolist() == ['a', 'b', 'c']
-    assert np.issubdtype(enc.categories_[0].dtype, np.str_)
-    assert enc.categories_[1].tolist() == [0, 1, 2]
-    assert np.issubdtype(enc.categories_[1].dtype, np.integer)
-
-    # when specifying categories manually, unknown categories should already
-    # raise when fitting
-    X = np.array([['a', 'b', 'c']]).T
-    enc = CategoricalEncoder(categories=[['a', 'b']])
-    assert_raises(ValueError, enc.fit, X)
-    enc = CategoricalEncoder(categories=[['a', 'b']], handle_unknown='ignore')
-    exp = np.array([[1., 0.], [0., 1.], [0., 0.]])
-    assert_array_equal(enc.fit(X).transform(X).toarray(), exp)
-
-
-def test_categorical_encoder_pandas():
-    try:
-        import pandas as pd
-    except ImportError:
-        raise SkipTest("pandas is not installed")
-
-    X_df = pd.DataFrame({'A': ['a', 'b'], 'B': [1, 2]})
-
-    Xtr = check_categorical_onehot(X_df)
-    assert_allclose(Xtr, [[1, 0, 1, 0], [0, 1, 0, 1]])
-
-
-def test_categorical_encoder_ordinal():
-    X = [['abc', 2, 55], ['def', 1, 55]]
-
-    enc = CategoricalEncoder(encoding='other')
-    assert_raises(ValueError, enc.fit, X)
-
-    enc = CategoricalEncoder(encoding='ordinal', handle_unknown='ignore')
-    assert_raises(ValueError, enc.fit, X)
-
-    enc = CategoricalEncoder(encoding='ordinal')
-    exp = np.array([[0, 1, 0],
-                    [1, 0, 0]], dtype='int64')
-    assert_array_equal(enc.fit_transform(X), exp.astype('float64'))
-    enc = CategoricalEncoder(encoding='ordinal', dtype='int64')
-    assert_array_equal(enc.fit_transform(X), exp)
-
-
-def test_categorical_encoder_ordinal_inverse():
-    X = [['abc', 2, 55], ['def', 1, 55]]
-    enc = CategoricalEncoder(encoding='ordinal')
-    X_tr = enc.fit_transform(X)
-    exp = np.array(X, dtype=object)
-    assert_array_equal(enc.inverse_transform(X_tr), exp)
-
-    # incorrect shape raises
-    X_tr = np.array([[0, 1, 1, 2], [1, 0, 1, 0]])
-    msg = re.escape('Shape of the passed X data is not correct')
-    assert_raises_regex(ValueError, msg, enc.inverse_transform, X_tr)
-
-
-def test_categorical_encoder_dtypes():
-    # check that dtypes are preserved when determining categories
-    enc = CategoricalEncoder()
-    exp = np.array([[1., 0., 1., 0.], [0., 1., 0., 1.]], dtype='float64')
-
-    for X in [np.array([[1, 2], [3, 4]], dtype='int64'),
-              np.array([[1, 2], [3, 4]], dtype='float64'),
-              np.array([['a', 'b'], ['c', 'd']]),  # string dtype
-              np.array([[1, 'a'], [3, 'b']], dtype='object')]:
-        enc.fit(X)
-        assert all([enc.categories_[i].dtype == X.dtype for i in range(2)])
-        assert_array_equal(enc.transform(X).toarray(), exp)
-
-    X = [[1, 2], [3, 4]]
-    enc.fit(X)
-    assert all([np.issubdtype(enc.categories_[i].dtype, np.integer)
-                for i in range(2)])
-    assert_array_equal(enc.transform(X).toarray(), exp)
-
-    X = [[1, 'a'], [3, 'b']]
-    enc.fit(X)
-    assert all([enc.categories_[i].dtype == 'object' for i in range(2)])
-    assert_array_equal(enc.transform(X).toarray(), exp)
-
-
-def test_categorical_encoder_dtypes_pandas():
-    # check dtype (similar to test_categorical_encoder_dtypes for dataframes)
-    try:
-        import pandas as pd
-    except ImportError:
-        raise SkipTest("pandas is not installed")
-
-    enc = CategoricalEncoder()
-    exp = np.array([[1., 0., 1., 0.], [0., 1., 0., 1.]], dtype='float64')
-
-    X = pd.DataFrame({'A': [1, 2], 'B': [3, 4]}, dtype='int64')
-    enc.fit(X)
-    assert all([enc.categories_[i].dtype == 'int64' for i in range(2)])
-    assert_array_equal(enc.transform(X).toarray(), exp)
-
-    X = pd.DataFrame({'A': [1, 2], 'B': ['a', 'b']})
-    enc.fit(X)
-    assert all([enc.categories_[i].dtype == 'object' for i in range(2)])
-    assert_array_equal(enc.transform(X).toarray(), exp)
-
-
-def test_categorical_encoder_warning():
-    enc = CategoricalEncoder()
-    X = [['Male', 1], ['Female', 3]]
-    np.testing.assert_no_warnings(enc.fit_transform, X)
-
-
-=======
->>>>>>> bf9e4053
 def test_fit_cold_start():
     X = iris.data
     X_2d = X[:, :2]
