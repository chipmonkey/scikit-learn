--- conflicted
+++ resolved
@@ -501,13 +501,8 @@
     def _check_data(self, X):
         """Verify that the number of samples given is larger than k"""
         if sp.issparse(X):
-<<<<<<< HEAD
-            raise TypeError("K-Means does not support sparse input matrices.")
-        X = np.asarray(X)
-=======
             raise ValueError("K-Means does not support sparse input matrices.")
-        X = np.asanyarray(X, dtype=np.float64)
->>>>>>> 744072e6
+        X = np.asarray(X, dtype=np.float64)
         if X.shape[0] < self.k:
             raise ValueError("n_samples=%d should be >= k=%d" % (
                 X.shape[0], self.k))
